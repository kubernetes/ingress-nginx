--- conflicted
+++ resolved
@@ -132,13 +132,10 @@
 ```
 And add the value "spec.ingressClassName=nginx" in your Ingress objects
 
-<<<<<<< HEAD
+
 ## I have multiple ingress objects in my cluster. What should I do ?
 - If you have lot of ingress objects without ingressClass configuration, you can run the ingress-controller with the flag `--watch-ingress-without-class=true`.
-=======
-## I have multiple Ingress objects in my cluster. What should I do ?
-- If you don't care about ingress classes, or you have a lot of Ingress objects without any IngressClass configuration, you can run the ingress-controller with the flag `--watch-ingress-without-class=true`.
->>>>>>> 8ccec844
+
 
 ### What is the flag '--watch-ingress-without-class' ?
 - Its a flag that is passed,as an argument, to the `nginx-ingress-controller` executable. In the configuration, it looks like this ;
