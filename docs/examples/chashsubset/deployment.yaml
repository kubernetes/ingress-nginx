---
apiVersion: apps/v1
kind: Deployment
metadata:
  name: nginx-deployment
  labels:
    app: nginxhello
spec:
  replicas: 10
  selector:
    matchLabels:
      app: nginxhello
  template:
    metadata:
      labels:
        app: nginxhello
    spec:
      containers:
        - name: nginxhello
          image: k8s.gcr.io/e2e-test-images/echoserver:2.3
          ports:
            - containerPort: 8080
          env:
            - name: NODE_NAME
              valueFrom:
                fieldRef:
                  fieldPath: spec.nodeName
            - name: POD_NAME
              valueFrom:
                fieldRef:
                  fieldPath: metadata.name
            - name: POD_NAMESPACE
              valueFrom:
                fieldRef:
                  fieldPath: metadata.namespace
            - name: POD_IP
              valueFrom:
                fieldRef:
                  fieldPath: status.podIP

---
kind: Service
apiVersion: v1
metadata:
  name: nginxhello
  labels:
    app: nginxhello
spec:
  selector:
    app: nginxhello
  ports:
    - name: http
      port: 80
      targetPort: 8080

---
apiVersion: networking.k8s.io/v1
kind: Ingress
metadata:
  annotations:
    nginx.ingress.kubernetes.io/upstream-hash-by: "$arg_predictorid"
    nginx.ingress.kubernetes.io/upstream-hash-by-subset: "true"
    nginx.ingress.kubernetes.io/upstream-hash-by-subset-size: "3"
  name: nginxhello-ingress
  namespace: default
spec:
<<<<<<< HEAD
  ingressClassName: nginx
  rules:
  - host: nginxhello.sample.com
    http:
      paths:
      - backend:
          service:
            name: nginxhello
            port:
              number: 80
        pathType: Prefix
        path: /
=======
  rules:
  - host: foo.bar.com
    http:
      paths:
        - path: /
          pathType: Prefix
          backend:
            service:
              name: nginxhello
              port:
                number: 80
>>>>>>> ed34f6c9
<|MERGE_RESOLUTION|>--- conflicted
+++ resolved
@@ -64,20 +64,7 @@
   name: nginxhello-ingress
   namespace: default
 spec:
-<<<<<<< HEAD
   ingressClassName: nginx
-  rules:
-  - host: nginxhello.sample.com
-    http:
-      paths:
-      - backend:
-          service:
-            name: nginxhello
-            port:
-              number: 80
-        pathType: Prefix
-        path: /
-=======
   rules:
   - host: foo.bar.com
     http:
@@ -88,5 +75,4 @@
             service:
               name: nginxhello
               port:
-                number: 80
->>>>>>> ed34f6c9
+                number: 80