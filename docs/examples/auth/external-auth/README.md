# External Basic Authentication

### Example 1:

Use an external service (Basic Auth) located in `https://httpbin.org`

```
$ kubectl create -f ingress.yaml
ingress "external-auth" created

$ kubectl get ing external-auth
NAME            HOSTS                         ADDRESS       PORTS     AGE
external-auth   external-auth-01.sample.com   172.17.4.99   80        13s

$ kubectl get ing external-auth -o yaml
apiVersion: networking.k8s.io/v1
kind: Ingress
metadata:
  annotations:
    nginx.ingress.kubernetes.io/auth-url: https://httpbin.org/basic-auth/user/passwd
  creationTimestamp: 2016-10-03T13:50:35Z
  generation: 1
  name: external-auth
  namespace: default
  resourceVersion: "2068378"
  selfLink: /apis/networking/v1/namespaces/default/ingresses/external-auth
  uid: 5c388f1d-8970-11e6-9004-080027d2dc94
spec:
  rules:
  - host: external-auth-01.sample.com
    http:
      paths:
<<<<<<< HEAD
      - backend:
          service:
            name: http-svc
            port:
              number: 80
        pathType: Prefix
        path: /
=======
      - path: /
        pathType: Prefix
        backend:
          service: 
            name: http-svc
            port: 
              number: 80
>>>>>>> ed34f6c9
status:
  loadBalancer:
    ingress:
    - ip: 172.17.4.99
$
```

Test 1: no username/password (expect code 401)

```console
$ curl -k http://172.17.4.99 -v -H 'Host: external-auth-01.sample.com'
* Rebuilt URL to: http://172.17.4.99/
*   Trying 172.17.4.99...
* Connected to 172.17.4.99 (172.17.4.99) port 80 (#0)
> GET / HTTP/1.1
> Host: external-auth-01.sample.com
> User-Agent: curl/7.50.1
> Accept: */*
>
< HTTP/1.1 401 Unauthorized
< Server: nginx/1.11.3
< Date: Mon, 03 Oct 2016 14:52:08 GMT
< Content-Type: text/html
< Content-Length: 195
< Connection: keep-alive
< WWW-Authenticate: Basic realm="Fake Realm"
<
<html>
<head><title>401 Authorization Required</title></head>
<body bgcolor="white">
<center><h1>401 Authorization Required</h1></center>
<hr><center>nginx/1.11.3</center>
</body>
</html>
* Connection #0 to host 172.17.4.99 left intact
```

Test 2: valid username/password (expect code 200)
```
$ curl -k http://172.17.4.99 -v -H 'Host: external-auth-01.sample.com' -u 'user:passwd'
* Rebuilt URL to: http://172.17.4.99/
*   Trying 172.17.4.99...
* Connected to 172.17.4.99 (172.17.4.99) port 80 (#0)
* Server auth using Basic with user 'user'
> GET / HTTP/1.1
> Host: external-auth-01.sample.com
> Authorization: Basic dXNlcjpwYXNzd2Q=
> User-Agent: curl/7.50.1
> Accept: */*
>
< HTTP/1.1 200 OK
< Server: nginx/1.11.3
< Date: Mon, 03 Oct 2016 14:52:50 GMT
< Content-Type: text/plain
< Transfer-Encoding: chunked
< Connection: keep-alive
<
CLIENT VALUES:
client_address=10.2.60.2
command=GET
real path=/
query=nil
request_version=1.1
request_uri=http://external-auth-01.sample.com:8080/

SERVER VALUES:
server_version=nginx: 1.9.11 - lua: 10001

HEADERS RECEIVED:
accept=*/*
authorization=Basic dXNlcjpwYXNzd2Q=
connection=close
host=external-auth-01.sample.com
user-agent=curl/7.50.1
x-forwarded-for=10.2.60.1
x-forwarded-host=external-auth-01.sample.com
x-forwarded-port=80
x-forwarded-proto=http
x-real-ip=10.2.60.1
BODY:
* Connection #0 to host 172.17.4.99 left intact
-no body in request-
```

Test 3: invalid username/password (expect code 401)
```
curl -k http://172.17.4.99 -v -H 'Host: external-auth-01.sample.com' -u 'user:user'
* Rebuilt URL to: http://172.17.4.99/
*   Trying 172.17.4.99...
* Connected to 172.17.4.99 (172.17.4.99) port 80 (#0)
* Server auth using Basic with user 'user'
> GET / HTTP/1.1
> Host: external-auth-01.sample.com
> Authorization: Basic dXNlcjp1c2Vy
> User-Agent: curl/7.50.1
> Accept: */*
>
< HTTP/1.1 401 Unauthorized
< Server: nginx/1.11.3
< Date: Mon, 03 Oct 2016 14:53:04 GMT
< Content-Type: text/html
< Content-Length: 195
< Connection: keep-alive
* Authentication problem. Ignoring this.
< WWW-Authenticate: Basic realm="Fake Realm"
<
<html>
<head><title>401 Authorization Required</title></head>
<body bgcolor="white">
<center><h1>401 Authorization Required</h1></center>
<hr><center>nginx/1.11.3</center>
</body>
</html>
* Connection #0 to host 172.17.4.99 left intact
```<|MERGE_RESOLUTION|>--- conflicted
+++ resolved
@@ -30,15 +30,6 @@
   - host: external-auth-01.sample.com
     http:
       paths:
-<<<<<<< HEAD
-      - backend:
-          service:
-            name: http-svc
-            port:
-              number: 80
-        pathType: Prefix
-        path: /
-=======
       - path: /
         pathType: Prefix
         backend:
@@ -46,7 +37,6 @@
             name: http-svc
             port: 
               number: 80
->>>>>>> ed34f6c9
 status:
   loadBalancer:
     ingress:
