--- conflicted
+++ resolved
@@ -10,20 +10,10 @@
   - host: external-auth-01.sample.com
     http:
       paths:
-<<<<<<< HEAD
-      - backend:
-          service:
-            name: http-svc
-            port:
-              number: 80
-        pathType: Prefix
-        path: /
-=======
       - path: /
         pathType: Prefix
         backend:
           service:
             name: http-svc
             port:
-              number: 80
->>>>>>> ed34f6c9
+              number: 80