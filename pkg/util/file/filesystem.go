/*
Copyright 2017 The Kubernetes Authors.

Licensed under the Apache License, Version 2.0 (the "License");
you may not use this file except in compliance with the License.
You may obtain a copy of the License at

    http://www.apache.org/licenses/LICENSE-2.0

Unless required by applicable law or agreed to in writing, software
distributed under the License is distributed on an "AS IS" BASIS,
WITHOUT WARRANTIES OR CONDITIONS OF ANY KIND, either express or implied.
See the License for the specific language governing permissions and
limitations under the License.
*/

package file

<<<<<<< HEAD
import "syscall"

// Linux read/write/execute file permissions for the owner user
const (
	ReadWriteByUser        = syscall.S_IRUSR | syscall.S_IWUSR
	ReadWriteExecuteByUser = syscall.S_IRWXU
)
=======
// ReadWriteByUser defines linux permission to read and write files for the owner user
const ReadWriteByUser = 0o700
>>>>>>> a687343f
<|MERGE_RESOLUTION|>--- conflicted
+++ resolved
@@ -16,15 +16,10 @@
 
 package file
 
-<<<<<<< HEAD
 import "syscall"
 
 // Linux read/write/execute file permissions for the owner user
 const (
 	ReadWriteByUser        = syscall.S_IRUSR | syscall.S_IWUSR
 	ReadWriteExecuteByUser = syscall.S_IRWXU
-)
-=======
-// ReadWriteByUser defines linux permission to read and write files for the owner user
-const ReadWriteByUser = 0o700
->>>>>>> a687343f
+)