--- conflicted
+++ resolved
@@ -21,7 +21,6 @@
     master
 jobs:
   include:
-<<<<<<< HEAD
     - stage: Static Check
       script:
         - make static-check
@@ -65,8 +64,6 @@
       script:
         - make register-qemu
         - .travis/publish.sh s390x
-=======
->>>>>>> 1387f7b7
     - stage: Publish docs
       if: type = api AND branch = master AND repo = kubernetes/ingress-nginx AND env(COMPONENT) = "docs"
       script:
