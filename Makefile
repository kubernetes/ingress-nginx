--- conflicted
+++ resolved
@@ -18,11 +18,7 @@
 BUILDTAGS=
 
 # Use the 0.0 tag for testing, it shouldn't clobber any release builds
-<<<<<<< HEAD
-TAG?=0.16.0-rc.6
-=======
 TAG?=0.16.2
->>>>>>> fd0ee624
 REGISTRY?=quay.io/kubernetes-ingress-controller
 GOOS?=linux
 DOCKER?=docker
