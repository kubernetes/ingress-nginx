-- Original Authors: Shiv Nagarajan & Scott Francis
-- Accessed: March 12, 2018
-- Inspiration drawn from:
-- https://github.com/twitter/finagle/blob/1bc837c4feafc0096e43c0e98516a8e1c50c4421
--   /finagle-core/src/main/scala/com/twitter/finagle/loadbalancer/PeakEwma.scala


local resty_lock = require("resty.lock")
local util = require("util")
local split = require("util.split")

local string_format = string.format
local ngx_log = ngx.log
local INFO = ngx.INFO

local DECAY_TIME = 10 -- this value is in seconds
local LOCK_KEY = ":ewma_key"
local PICK_SET_SIZE = 2

local ewma_lock, ewma_lock_err = resty_lock:new("balancer_ewma_locks", {timeout = 0, exptime = 0.1})
if not ewma_lock then
  error(ewma_lock_err)
end

local _M = { name = "ewma" }

local function lock(upstream)
  local _, err = ewma_lock:lock(upstream .. LOCK_KEY)
  if err then
    if err ~= "timeout" then
      ngx.log(ngx.ERR, string.format("EWMA Balancer failed to lock: %s", tostring(err)))
    end
  end

  return err
end

local function unlock()
  local ok, err = ewma_lock:unlock()
  if not ok then
    ngx.log(ngx.ERR, string.format("EWMA Balancer failed to unlock: %s", tostring(err)))
  end

  return err
end

local function decay_ewma(ewma, last_touched_at, rtt, now)
  local td = now - last_touched_at
  td = (td > 0) and td or 0
  local weight = math.exp(-td/DECAY_TIME)

  ewma = ewma * weight + rtt * (1.0 - weight)
  return ewma
end

local function store_stats(upstream, ewma, now)
  local success, err, forcible = ngx.shared.balancer_ewma_last_touched_at:set(upstream, now)
  if not success then
    ngx.log(ngx.WARN, "balancer_ewma_last_touched_at:set failed " .. err)
  end
  if forcible then
    ngx.log(ngx.WARN, "balancer_ewma_last_touched_at:set valid items forcibly overwritten")
  end

  success, err, forcible = ngx.shared.balancer_ewma:set(upstream, ewma)
  if not success then
    ngx.log(ngx.WARN, "balancer_ewma:set failed " .. err)
  end
  if forcible then
    ngx.log(ngx.WARN, "balancer_ewma:set valid items forcibly overwritten")
  end
end

local function get_or_update_ewma(upstream, rtt, update)
  local lock_err = nil
  if update then
    lock_err = lock(upstream)
  end
  local ewma = ngx.shared.balancer_ewma:get(upstream) or 0
  if lock_err ~= nil then
    return ewma, lock_err
  end

  local now = ngx.now()
  local last_touched_at = ngx.shared.balancer_ewma_last_touched_at:get(upstream) or 0
  ewma = decay_ewma(ewma, last_touched_at, rtt, now)

  if not update then
    return ewma, nil
  end

  store_stats(upstream, ewma, now)

  unlock()

  return ewma, nil
end


local function score(upstream)
  -- Original implementation used names
  -- Endpoints don't have names, so passing in IP:Port as key instead
  local upstream_name = upstream.address .. ":" .. upstream.port
  return get_or_update_ewma(upstream_name, 0, false)
end

-- implementation similar to https://en.wikipedia.org/wiki/Fisher%E2%80%93Yates_shuffle
-- or https://en.wikipedia.org/wiki/Random_permutation
-- loop from 1 .. k
-- pick a random value r from the remaining set of unpicked values (i .. n)
-- swap the value at position i with the value at position r
local function shuffle_peers(peers, k)
  for i=1, k do
    local rand_index = math.random(i,#peers)
    peers[i], peers[rand_index] = peers[rand_index], peers[i]
  end
  -- peers[1 .. k] will now contain a randomly selected k from #peers
end

local function pick_and_score(peers, k)
  shuffle_peers(peers, k)
  local lowest_score_index = 1
  local lowest_score = score(peers[lowest_score_index])
  for i = 2, k do
    local new_score = score(peers[i])
    if new_score < lowest_score then
      lowest_score_index, lowest_score = i, new_score
    end
  end
  return peers[lowest_score_index], lowest_score
<<<<<<< HEAD
end

-- slow_start_ewma is something we use to avoid sending too many requests
-- to the newly introduced endpoints. We currently use average ewma values
-- of existing endpoints.
local function calculate_slow_start_ewma(self)
  local total_ewma = 0
  local endpoints_count = 0

  for _, endpoint in pairs(self.peers) do
    local endpoint_string = endpoint.address .. ":" .. endpoint.port
    local ewma = ngx.shared.balancer_ewma:get(endpoint_string)

    if ewma then
      endpoints_count = endpoints_count + 1
      total_ewma = total_ewma + ewma
    end
  end

  return total_ewma / endpoints_count
=======
>>>>>>> 1387f7b7
end

function _M.balance(self)
  local peers = self.peers
<<<<<<< HEAD
  local endpoint, ewma_score = peers[1], -1
=======
  local endpoint, score = peers[1], -1
>>>>>>> 1387f7b7

  if #peers > 1 then
    local k = (#peers < PICK_SET_SIZE) and #peers or PICK_SET_SIZE
    local peer_copy = util.deepcopy(peers)
<<<<<<< HEAD
    endpoint, ewma_score = pick_and_score(peer_copy, k)
  end

  ngx.var.balancer_ewma_score = ewma_score
=======
    endpoint, score = pick_and_score(self, peer_copy, k)
  end

  ngx.var.balancer_ewma_score = score
>>>>>>> 1387f7b7

  -- TODO(elvinefendi) move this processing to _M.sync
  return endpoint.address .. ":" .. endpoint.port
end

function _M.after_balance(_)
  local response_time = tonumber(split.get_first_value(ngx.var.upstream_response_time)) or 0
  local connect_time = tonumber(split.get_first_value(ngx.var.upstream_connect_time)) or 0
  local rtt = connect_time + response_time
  local upstream = split.get_first_value(ngx.var.upstream_addr)

  if util.is_blank(upstream) then
    return
  end

  get_or_update_ewma(upstream, rtt, true)
end

function _M.sync(self, backend)
  local normalized_endpoints_added, normalized_endpoints_removed = util.diff_endpoints(self.peers, backend.endpoints)

  if #normalized_endpoints_added == 0 and #normalized_endpoints_removed == 0 then
    ngx.log(ngx.INFO, "endpoints did not change for backend " .. tostring(backend.name))
    return
  end

<<<<<<< HEAD
  self.traffic_shaping_policy = backend.trafficShapingPolicy
  self.alternative_backends = backend.alternativeBackends
=======
  ngx_log(INFO, string_format("[%s] peers have changed for backend %s", self.name, backend.name))

>>>>>>> 1387f7b7
  self.peers = backend.endpoints

  for _, endpoint_string in ipairs(normalized_endpoints_removed) do
    ngx.shared.balancer_ewma:delete(endpoint_string)
    ngx.shared.balancer_ewma_last_touched_at:delete(endpoint_string)
  end

  local slow_start_ewma = calculate_slow_start_ewma(self)
  local now = ngx.now()
  for _, endpoint_string in ipairs(normalized_endpoints_added) do
    store_stats(endpoint_string, slow_start_ewma, now)
  end
end

function _M.new(self, backend)
  local o = {
    peers = backend.endpoints,
    traffic_shaping_policy = backend.trafficShapingPolicy,
    alternative_backends = backend.alternativeBackends,
  }
  setmetatable(o, self)
  self.__index = self
  return o
end

return _M<|MERGE_RESOLUTION|>--- conflicted
+++ resolved
@@ -128,7 +128,6 @@
     end
   end
   return peers[lowest_score_index], lowest_score
-<<<<<<< HEAD
 end
 
 -- slow_start_ewma is something we use to avoid sending too many requests
@@ -149,32 +148,19 @@
   end
 
   return total_ewma / endpoints_count
-=======
->>>>>>> 1387f7b7
 end
 
 function _M.balance(self)
   local peers = self.peers
-<<<<<<< HEAD
   local endpoint, ewma_score = peers[1], -1
-=======
-  local endpoint, score = peers[1], -1
->>>>>>> 1387f7b7
 
   if #peers > 1 then
     local k = (#peers < PICK_SET_SIZE) and #peers or PICK_SET_SIZE
     local peer_copy = util.deepcopy(peers)
-<<<<<<< HEAD
     endpoint, ewma_score = pick_and_score(peer_copy, k)
   end
 
   ngx.var.balancer_ewma_score = ewma_score
-=======
-    endpoint, score = pick_and_score(self, peer_copy, k)
-  end
-
-  ngx.var.balancer_ewma_score = score
->>>>>>> 1387f7b7
 
   -- TODO(elvinefendi) move this processing to _M.sync
   return endpoint.address .. ":" .. endpoint.port
@@ -201,13 +187,10 @@
     return
   end
 
-<<<<<<< HEAD
+  ngx_log(INFO, string_format("[%s] peers have changed for backend %s", self.name, backend.name))
+
   self.traffic_shaping_policy = backend.trafficShapingPolicy
   self.alternative_backends = backend.alternativeBackends
-=======
-  ngx_log(INFO, string_format("[%s] peers have changed for backend %s", self.name, backend.name))
-
->>>>>>> 1387f7b7
   self.peers = backend.endpoints
 
   for _, endpoint_string in ipairs(normalized_endpoints_removed) do
