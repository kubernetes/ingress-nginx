--- conflicted
+++ resolved
@@ -680,16 +680,15 @@
         {{ end }}
 
         location {{ $path }} {
-<<<<<<< HEAD
-
-            {{ if not $location.Logs.Access }}
-            access_log off;
-=======
             {{ if (and (not (empty $server.SSLCertificate)) $all.Cfg.HSTS) }}
             if ($scheme = https) {
             more_set_headers                        "Strict-Transport-Security: max-age={{ $all.Cfg.HSTSMaxAge }}{{ if $all.Cfg.HSTSIncludeSubdomains }}; includeSubDomains{{ end }};{{ if $all.Cfg.HSTSPreload }} preload{{ end }}";
             }
->>>>>>> edb3be64
+            {{ end }}
+
+
+            {{ if not $location.Logs.Access }}
+            access_log off;
             {{ end }}
 
             port_in_redirect {{ if $location.UsePortInRedirects }}on{{ else }}off{{ end }};
