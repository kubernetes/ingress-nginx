--- conflicted
+++ resolved
@@ -114,12 +114,6 @@
         defer_to_timer.init_worker()
         {{ if $all.DynamicConfigurationEnabled }}
         balancer.init_worker()
-<<<<<<< HEAD
-        {{ end }}
-    }
-    {{ end }}
-    {{/* we use the value of the header X-Forwarded-For to be able to use the geo_ip module */}}
-=======
         monitor.init_worker()
     }
     {{ end }}
@@ -128,7 +122,6 @@
     {{/* Enable the real_ip module only if we use either X-Forwarded headers or Proxy Protocol. */}}
     {{/* we use the value of the real IP for the geo_ip module */}}
     {{ if or $cfg.UseForwardedHeaders $cfg.UseProxyProtocol }}
->>>>>>> a3634500
     {{ if $cfg.UseProxyProtocol }}
     real_ip_header      proxy_protocol;
     {{ else }}
