--- conflicted
+++ resolved
@@ -1204,11 +1204,7 @@
             {{ $proxySetHeader }} X-Forwarded-Host       $best_http_host;
             {{ if $all.Cfg.UseForwardedPort }}
             {{ $proxySetHeader }} X-Forwarded-Port       $pass_port;
-<<<<<<< HEAD
-            {{ end }}
-            {{ $proxySetHeader }} X-Forwarded-Proto      $pass_access_scheme;
-=======
->>>>>>> baa2b2cd
+            {{ end }}
             {{ if $all.Cfg.ProxyAddOriginalURIHeader }}
             {{ $proxySetHeader }} X-Original-URI         $request_uri;
             {{ end }}
