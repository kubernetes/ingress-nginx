--- conflicted
+++ resolved
@@ -43,8 +43,6 @@
 
 var pathPrefix networking.PathType = networking.PathTypePrefix
 
-<<<<<<< HEAD
-=======
 var DefaultClassConfig = &ingressclass.IngressClassConfiguration{
 	Controller:        ingressclass.DefaultControllerName,
 	AnnotationValue:   ingressclass.DefaultAnnotationValue,
@@ -79,7 +77,6 @@
 	}
 )
 
->>>>>>> 19df0a3c
 func TestStore(t *testing.T) {
 	//TODO: move env definition to docker image?
 	os.Setenv("KUBEBUILDER_ASSETS", "/usr/local/bin")
@@ -214,35 +211,7 @@
 				Name:      "dummy-no-class",
 				Namespace: ns,
 			},
-<<<<<<< HEAD
-			Spec: networking.IngressSpec{
-				Rules: []networking.IngressRule{
-					{
-						Host: "dummy",
-						IngressRuleValue: networking.IngressRuleValue{
-							HTTP: &networking.HTTPIngressRuleValue{
-								Paths: []networking.HTTPIngressPath{
-									{
-										Path:     "/",
-										PathType: &pathPrefix,
-										Backend: networking.IngressBackend{
-											Service: &networking.IngressServiceBackend{
-												Name: "http-svc",
-												Port: networking.ServiceBackendPort{
-													Number: 80,
-												},
-											},
-										},
-									},
-								},
-							},
-						},
-					},
-				},
-			},
-=======
 			Spec: validSpec,
->>>>>>> 19df0a3c
 		}, clientSet, t)
 
 		err := framework.WaitForIngressInNamespace(clientSet, ns, ing.Name)
@@ -342,32 +311,6 @@
 				Name:      "dummy-class",
 				Namespace: ns,
 			},
-<<<<<<< HEAD
-			Spec: networking.IngressSpec{
-				Rules: []networking.IngressRule{
-					{
-						Host: "dummy",
-						IngressRuleValue: networking.IngressRuleValue{
-							HTTP: &networking.HTTPIngressRuleValue{
-								Paths: []networking.HTTPIngressPath{
-									{
-										Path:     "/",
-										PathType: &pathPrefix,
-										Backend: networking.IngressBackend{
-											Service: &networking.IngressServiceBackend{
-												Name: "http-svc",
-												Port: networking.ServiceBackendPort{
-													Number: 80,
-												},
-											},
-										},
-									},
-								},
-							},
-						},
-					},
-				},
-=======
 			Spec: validSpec,
 		}, clientSet, t)
 
@@ -382,7 +325,6 @@
 			ObjectMeta: metav1.ObjectMeta{
 				Name:      "no-class",
 				Namespace: ns,
->>>>>>> 19df0a3c
 			},
 			Spec: commonIngressSpec,
 		}, clientSet, t)
@@ -712,32 +654,6 @@
 					ingressclass.IngressKey: "something",
 				},
 			},
-<<<<<<< HEAD
-			Spec: networking.IngressSpec{
-				Rules: []networking.IngressRule{
-					{
-						Host: "dummy",
-						IngressRuleValue: networking.IngressRuleValue{
-							HTTP: &networking.HTTPIngressRuleValue{
-								Paths: []networking.HTTPIngressPath{
-									{
-										Path:     "/",
-										PathType: &pathPrefix,
-										Backend: networking.IngressBackend{
-											Service: &networking.IngressServiceBackend{
-												Name: "http-svc",
-												Port: networking.ServiceBackendPort{
-													Number: 80,
-												},
-											},
-										},
-									},
-								},
-							},
-						},
-					},
-				},
-=======
 			Spec: commonIngressSpec,
 		}, clientSet, t)
 		err := framework.WaitForIngressInNamespace(clientSet, ns, invalidIngress.Name)
@@ -828,7 +744,6 @@
 			ObjectMeta: metav1.ObjectMeta{
 				Name:      "custom-class",
 				Namespace: ns,
->>>>>>> 19df0a3c
 			},
 			Spec: invalidSpec,
 		}, clientSet, t)
@@ -1399,10 +1314,7 @@
 				CreationTimestamp: metav1.NewTime(time.Now()),
 			},
 			Spec: networking.IngressSpec{
-<<<<<<< HEAD
-=======
 				IngressClassName: &invalidIngressClass,
->>>>>>> 19df0a3c
 				DefaultBackend: &networking.IngressBackend{
 					Service: &networking.IngressServiceBackend{
 						Name: "demo",
