--- conflicted
+++ resolved
@@ -76,14 +76,10 @@
 			})
 
 			// create pid file
-<<<<<<< HEAD
-			os.MkdirAll("/tmp/nginx", file.ReadWriteExecuteByUser)
-=======
-			if err := os.MkdirAll("/tmp/nginx", file.ReadWriteByUser); err != nil {
+			if err := os.MkdirAll("/tmp/nginx", file.ReadWriteExecuteByUser); err != nil {
 				t.Errorf("unexpected error creating pid file: %v", err)
 			}
 
->>>>>>> d44a8e00
 			pidFile, err := os.Create(nginx.PID)
 			if err != nil {
 				t.Fatalf("unexpected error: %v", err)
