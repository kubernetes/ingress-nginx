/*
Copyright 2015 The Kubernetes Authors.

Licensed under the Apache License, Version 2.0 (the "License");
you may not use this file except in compliance with the License.
You may obtain a copy of the License at

    http://www.apache.org/licenses/LICENSE-2.0

Unless required by applicable law or agreed to in writing, software
distributed under the License is distributed on an "AS IS" BASIS,
WITHOUT WARRANTIES OR CONDITIONS OF ANY KIND, either express or implied.
See the License for the specific language governing permissions and
limitations under the License.
*/

package template

import (
	"bytes"
	"encoding/base64"
	"fmt"
	"net"
	"os"
	"path"
	"path/filepath"
	"reflect"
	"strings"
	"testing"

	jsoniter "github.com/json-iterator/go"
	"github.com/pmezard/go-difflib/difflib"
	apiv1 "k8s.io/api/core/v1"
	networking "k8s.io/api/networking/v1"
	metav1 "k8s.io/apimachinery/pkg/apis/meta/v1"

	"k8s.io/ingress-nginx/internal/ingress"
	"k8s.io/ingress-nginx/internal/ingress/annotations/authreq"
	"k8s.io/ingress-nginx/internal/ingress/annotations/influxdb"
	"k8s.io/ingress-nginx/internal/ingress/annotations/modsecurity"
	"k8s.io/ingress-nginx/internal/ingress/annotations/opentracing"
	"k8s.io/ingress-nginx/internal/ingress/annotations/ratelimit"
	"k8s.io/ingress-nginx/internal/ingress/annotations/rewrite"
	"k8s.io/ingress-nginx/internal/ingress/controller/config"
	"k8s.io/ingress-nginx/internal/nginx"
)

func init() {
	// the default value of nginx.TemplatePath assumes the template exists in
	// the root filesystem and not in the rootfs directory
	path, err := filepath.Abs(filepath.Join("../../../../rootfs/", nginx.TemplatePath))
	if err == nil {
		nginx.TemplatePath = path
	}
}

var (
	pathPrefix networking.PathType = networking.PathTypePrefix

	// TODO: add tests for SSLPassthrough
	tmplFuncTestcases = map[string]struct {
		Path              string
		Target            string
		Location          string
		ProxyPass         string
		AutoHttpProxyPass string
		Sticky            bool
		XForwardedPrefix  string
		SecureBackend     bool
		enforceRegex      bool
	}{
		"when secure backend enabled": {
			"/",
			"/",
			"/",
			"proxy_pass https://upstream_balancer;",
			"proxy_pass https://upstream_balancer;",
			false,
			"",
			true,
			false,
		},
		"when secure backend and dynamic config enabled": {
			"/",
			"/",
			"/",
			"proxy_pass https://upstream_balancer;",
			"proxy_pass https://upstream_balancer;",
			false,
			"",
			true,
			false,
		},
		"when secure backend, stickiness and dynamic config enabled": {
			"/",
			"/",
			"/",
			"proxy_pass https://upstream_balancer;",
			"proxy_pass https://upstream_balancer;",
			true,
			"",
			true,
			false,
		},
		"invalid redirect / to / with dynamic config enabled": {
			"/",
			"/",
			"/",
			"proxy_pass http://upstream_balancer;",
			"proxy_pass $scheme://upstream_balancer;",
			false,
			"",
			false,
			false,
		},
		"invalid redirect / to /": {
			"/",
			"/",
			"/",
			"proxy_pass http://upstream_balancer;",
			"proxy_pass $scheme://upstream_balancer;",
			false,
			"",
			false,
			false,
		},
		"redirect / to /jenkins": {
			"/",
			"/jenkins",
			`~* "^/"`,
			`
rewrite "(?i)/" /jenkins break;
proxy_pass http://upstream_balancer;`,
			`
rewrite "(?i)/" /jenkins break;
proxy_pass $scheme://upstream_balancer;`,
			false,
			"",
			false,
			true,
		},
		"redirect / to /something with sticky enabled": {
			"/",
			"/something",
			`~* "^/"`,
			`
rewrite "(?i)/" /something break;
proxy_pass http://upstream_balancer;`,
			`
rewrite "(?i)/" /something break;
proxy_pass $scheme://upstream_balancer;`,
			true,
			"",
			false,
			true,
		},
		"redirect / to /something with sticky and dynamic config enabled": {
			"/",
			"/something",
			`~* "^/"`,
			`
rewrite "(?i)/" /something break;
proxy_pass http://upstream_balancer;`,
			`
rewrite "(?i)/" /something break;
proxy_pass $scheme://upstream_balancer;`,
			true,
			"",
			false,
			true,
		},
		"add the X-Forwarded-Prefix header": {
			"/there",
			"/something",
			`~* "^/there"`,
			`
rewrite "(?i)/there" /something break;
proxy_set_header X-Forwarded-Prefix "/there";
proxy_pass http://upstream_balancer;`,
			`
rewrite "(?i)/there" /something break;
proxy_set_header X-Forwarded-Prefix "/there";
proxy_pass $scheme://upstream_balancer;`,
			true,
			"/there",
			false,
			true,
		},
		"use ~* location modifier when ingress does not use rewrite/regex target but at least one other ingress does": {
			"/something",
			"/something",
			`~* "^/something"`,
			"proxy_pass http://upstream_balancer;",
			"proxy_pass $scheme://upstream_balancer;",
			false,
			"",
			false,
			true,
		},
	}
)

func getTestDataDir() (string, error) {
	pwd, err := os.Getwd()
	if err != nil {
		return "", err
	}
	return path.Join(pwd, "../../../../test/data"), nil
}

func TestBuildLuaSharedDictionaries(t *testing.T) {
	invalidType := &ingress.Ingress{}
	expected := ""

	// config lua dict
	cfg := config.Configuration{
		LuaSharedDicts: map[string]int{
			"configuration_data": 10240, "certificate_data": 20480,
		},
	}
	actual := buildLuaSharedDictionaries(cfg, invalidType)

	if !reflect.DeepEqual(expected, actual) {
		t.Errorf("Expected '%v' but returned '%v'", expected, actual)
	}

	servers := []*ingress.Server{
		{
			Hostname:  "foo.bar",
			Locations: []*ingress.Location{{Path: "/", PathType: &pathPrefix}},
		},
		{
			Hostname:  "another.host",
			Locations: []*ingress.Location{{Path: "/", PathType: &pathPrefix}},
		},
	}
	// returns value from config
	configuration := buildLuaSharedDictionaries(cfg, servers)
	if !strings.Contains(configuration, "lua_shared_dict configuration_data 10M;\n") {
		t.Errorf("expected to include 'configuration_data' but got %s", configuration)
	}
	if !strings.Contains(configuration, "lua_shared_dict certificate_data 20M;\n") {
		t.Errorf("expected to include 'certificate_data' but got %s", configuration)
	}
	// test invalid config
	configuration = buildLuaSharedDictionaries(invalidType, servers)
	if configuration != "" {
		t.Errorf("expected an empty string, but got %s", configuration)
	}

	if actual != expected {
		t.Errorf("Expected '%v' but returned '%v' ", expected, actual)
	}
}

func TestLuaConfigurationRequestBodySize(t *testing.T) {
	cfg := config.Configuration{
		LuaSharedDicts: map[string]int{
			"configuration_data": 10240, "certificate_data": 20480,
		},
	}

	size := luaConfigurationRequestBodySize(cfg)
	if size != "21M" {
		t.Errorf("expected the size to be 21M but got: %v", size)
	}
}

func TestFormatIP(t *testing.T) {
	cases := map[string]struct {
		Input, Output string
	}{
		"ipv4-localhost": {"127.0.0.1", "127.0.0.1"},
		"ipv4-internet":  {"8.8.8.8", "8.8.8.8"},
		"ipv6-localhost": {"::1", "[::1]"},
		"ipv6-internet":  {"2001:4860:4860::8888", "[2001:4860:4860::8888]"},
		"invalid-ip":     {"nonsense", "nonsense"},
		"empty-ip":       {"", ""},
	}
	for k, tc := range cases {
		res := formatIP(tc.Input)
		if res != tc.Output {
			t.Errorf("%s: called formatIp('%s'); expected '%v' but returned '%v'", k, tc.Input, tc.Output, res)
		}
	}
}

func TestQuote(t *testing.T) {
	foo := "foo"
	cases := map[interface{}]string{
		"foo":      `"foo"`,
		"\"foo\"":  `"\"foo\""`,
		"foo\nbar": `"foo\nbar"`,
		&foo:       `"foo"`,
		10:         `"10"`,
	}
	for input, output := range cases {
		actual := quote(input)
		if actual != output {
			t.Errorf("quote('%s'): expected '%v' but returned '%v'", input, output, actual)
		}
	}
}

func TestBuildLocation(t *testing.T) {
	invalidType := &ingress.Ingress{}
	expected := "/"
	actual := buildLocation(invalidType, true)

	if !reflect.DeepEqual(expected, actual) {
		t.Errorf("Expected '%v' but returned '%v'", expected, actual)
	}

	for k, tc := range tmplFuncTestcases {
		loc := &ingress.Location{
			Path:     tc.Path,
			PathType: &pathPrefix,
			Rewrite:  rewrite.Config{Target: tc.Target},
		}

		newLoc := buildLocation(loc, tc.enforceRegex)
		if tc.Location != newLoc {
			t.Errorf("%s: expected '%v' but returned %v", k, tc.Location, newLoc)
		}
	}
}

func TestBuildProxyPass(t *testing.T) {
	defaultBackend := "upstream-name"
	defaultHost := "example.com"

	for k, tc := range tmplFuncTestcases {
		loc := &ingress.Location{
			Path:             tc.Path,
			PathType:         &pathPrefix,
			Rewrite:          rewrite.Config{Target: tc.Target},
			Backend:          defaultBackend,
			XForwardedPrefix: tc.XForwardedPrefix,
		}

		if tc.SecureBackend {
			loc.BackendProtocol = "HTTPS"
		}

		backend := &ingress.Backend{
			Name: defaultBackend,
		}

		if tc.Sticky {
			backend.SessionAffinity = ingress.SessionAffinityConfig{
				AffinityType: "cookie",
				CookieSessionAffinity: ingress.CookieSessionAffinity{
					Locations: map[string][]string{
						defaultHost: {tc.Path},
					},
				},
			}
		}

		backends := []*ingress.Backend{backend}

		pp := buildProxyPass(defaultHost, backends, loc)
		if !strings.EqualFold(tc.ProxyPass, pp) {
			t.Errorf("%s: expected \n'%v'\nbut returned \n'%v'", k, tc.ProxyPass, pp)
		}
	}
}

func TestBuildProxyPassAutoHttp(t *testing.T) {
	defaultBackend := "upstream-name"
	defaultHost := "example.com"

	for k, tc := range tmplFuncTestcases {
		loc := &ingress.Location{
			Path:             tc.Path,
			Rewrite:          rewrite.Config{Target: tc.Target},
			Backend:          defaultBackend,
			XForwardedPrefix: tc.XForwardedPrefix,
		}

		if tc.SecureBackend {
			loc.BackendProtocol = "HTTPS"
		} else {
			loc.BackendProtocol = "AUTO_HTTP"
		}

		backend := &ingress.Backend{
			Name: defaultBackend,
		}

		if tc.Sticky {
			backend.SessionAffinity = ingress.SessionAffinityConfig{
				AffinityType: "cookie",
				CookieSessionAffinity: ingress.CookieSessionAffinity{
					Locations: map[string][]string{
						defaultHost: {tc.Path},
					},
				},
			}
		}

		backends := []*ingress.Backend{backend}

		pp := buildProxyPass(defaultHost, backends, loc)
		if !strings.EqualFold(tc.AutoHttpProxyPass, pp) {
			t.Errorf("%s: expected \n'%v'\nbut returned \n'%v'", k, tc.ProxyPass, pp)
		}
	}
}

func TestBuildAuthLocation(t *testing.T) {
	invalidType := &ingress.Ingress{}
	expected := ""
	actual := buildAuthLocation(invalidType, "")

	if !reflect.DeepEqual(expected, actual) {
		t.Errorf("Expected '%v' but returned '%v'", expected, actual)
	}

	authURL := "foo.com/auth"
	globalAuthURL := "foo.com/global-auth"

	loc := &ingress.Location{
		ExternalAuth: authreq.Config{
			URL: authURL,
		},
		Path:             "/cat",
		EnableGlobalAuth: true,
	}

	encodedAuthURL := strings.Replace(base64.URLEncoding.EncodeToString([]byte(loc.Path)), "=", "", -1)
	externalAuthPath := fmt.Sprintf("/_external-auth-%v-default", encodedAuthURL)

	testCases := []struct {
		title                    string
		authURL                  string
		globalAuthURL            string
		enableglobalExternalAuth bool
		expected                 string
	}{
		{"authURL, globalAuthURL and enabled", authURL, globalAuthURL, true, externalAuthPath},
		{"authURL, globalAuthURL and disabled", authURL, globalAuthURL, false, externalAuthPath},
		{"authURL, empty globalAuthURL and enabled", authURL, "", true, externalAuthPath},
		{"authURL, empty globalAuthURL and disabled", authURL, "", false, externalAuthPath},
		{"globalAuthURL and enabled", "", globalAuthURL, true, externalAuthPath},
		{"globalAuthURL and disabled", "", globalAuthURL, false, ""},
		{"all empty and enabled", "", "", true, ""},
		{"all empty and disabled", "", "", false, ""},
	}

	for _, testCase := range testCases {
		loc.ExternalAuth.URL = testCase.authURL
		loc.EnableGlobalAuth = testCase.enableglobalExternalAuth

		str := buildAuthLocation(loc, testCase.globalAuthURL)
		if str != testCase.expected {
			t.Errorf("%v: expected '%v' but returned '%v'", testCase.title, testCase.expected, str)
		}
	}
}

func TestShouldApplyGlobalAuth(t *testing.T) {

	authURL := "foo.com/auth"
	globalAuthURL := "foo.com/global-auth"

	loc := &ingress.Location{
		ExternalAuth: authreq.Config{
			URL: authURL,
		},
		Path:             "/cat",
		EnableGlobalAuth: true,
	}

	testCases := []struct {
		title                    string
		authURL                  string
		globalAuthURL            string
		enableglobalExternalAuth bool
		expected                 bool
	}{
		{"authURL, globalAuthURL and enabled", authURL, globalAuthURL, true, false},
		{"authURL, globalAuthURL and disabled", authURL, globalAuthURL, false, false},
		{"authURL, empty globalAuthURL and enabled", authURL, "", true, false},
		{"authURL, empty globalAuthURL and disabled", authURL, "", false, false},
		{"globalAuthURL and enabled", "", globalAuthURL, true, true},
		{"globalAuthURL and disabled", "", globalAuthURL, false, false},
		{"all empty and enabled", "", "", true, false},
		{"all empty and disabled", "", "", false, false},
	}

	for _, testCase := range testCases {
		loc.ExternalAuth.URL = testCase.authURL
		loc.EnableGlobalAuth = testCase.enableglobalExternalAuth

		result := shouldApplyGlobalAuth(loc, testCase.globalAuthURL)
		if result != testCase.expected {
			t.Errorf("%v: expected '%v' but returned '%v'", testCase.title, testCase.expected, result)
		}
	}
}

func TestBuildAuthResponseHeaders(t *testing.T) {
	externalAuthResponseHeaders := []string{"h1", "H-With-Caps-And-Dashes"}
	expected := []string{
		"auth_request_set $authHeader0 $upstream_http_h1;",
		"proxy_set_header 'h1' $authHeader0;",
		"auth_request_set $authHeader1 $upstream_http_h_with_caps_and_dashes;",
		"proxy_set_header 'H-With-Caps-And-Dashes' $authHeader1;",
	}

	headers := buildAuthResponseHeaders(proxySetHeader(nil), externalAuthResponseHeaders)

	if !reflect.DeepEqual(expected, headers) {
		t.Errorf("Expected \n'%v'\nbut returned \n'%v'", expected, headers)
	}
}

func TestBuildAuthProxySetHeaders(t *testing.T) {
	proxySetHeaders := map[string]string{
		"header1": "value1",
		"header2": "value2",
	}
	expected := []string{
		"proxy_set_header 'header1' 'value1';",
		"proxy_set_header 'header2' 'value2';",
	}

	headers := buildAuthProxySetHeaders(proxySetHeaders)

	if !reflect.DeepEqual(expected, headers) {
		t.Errorf("Expected \n'%v'\nbut returned \n'%v'", expected, headers)
	}
}

func TestTemplateWithData(t *testing.T) {
	pwd, _ := os.Getwd()
	f, err := os.Open(path.Join(pwd, "../../../../test/data/config.json"))
	if err != nil {
		t.Errorf("unexpected error reading json file: %v", err)
	}
	defer f.Close()
	data, err := os.ReadFile(f.Name())
	if err != nil {
		t.Error("unexpected error reading json file: ", err)
	}
	var dat config.TemplateConfig
	if err := jsoniter.ConfigCompatibleWithStandardLibrary.Unmarshal(data, &dat); err != nil {
		t.Errorf("unexpected error unmarshalling json: %v", err)
	}
	if dat.ListenPorts == nil {
		dat.ListenPorts = &config.ListenPorts{}
	}

	ngxTpl, err := NewTemplate(nginx.TemplatePath)
	if err != nil {
		t.Errorf("invalid NGINX template: %v", err)
	}

	dat.Cfg.DefaultSSLCertificate = &ingress.SSLCert{}

	rt, err := ngxTpl.Write(dat)
	if err != nil {
		t.Errorf("invalid NGINX template: %v", err)
	}

	if !strings.Contains(string(rt), "listen [2001:db8:a0b:12f0::1]") {
		t.Errorf("invalid NGINX template, expected IPV6 listen address not present")
	}

	if !strings.Contains(string(rt), "listen [3731:54:65fe:2::a7]") {
		t.Errorf("invalid NGINX template, expected IPV6 listen address not present")
	}

	if !strings.Contains(string(rt), "listen 2.2.2.2") {
		t.Errorf("invalid NGINX template, expected IPV4 listen address not present")
	}
}

func BenchmarkTemplateWithData(b *testing.B) {
	pwd, _ := os.Getwd()
	f, err := os.Open(path.Join(pwd, "../../../../test/data/config.json"))
	if err != nil {
		b.Errorf("unexpected error reading json file: %v", err)
	}
	defer f.Close()
	data, err := os.ReadFile(f.Name())
	if err != nil {
		b.Error("unexpected error reading json file: ", err)
	}
	var dat config.TemplateConfig
	if err := jsoniter.ConfigCompatibleWithStandardLibrary.Unmarshal(data, &dat); err != nil {
		b.Errorf("unexpected error unmarshalling json: %v", err)
	}

	ngxTpl, err := NewTemplate(nginx.TemplatePath)
	if err != nil {
		b.Errorf("invalid NGINX template: %v", err)
	}

	for i := 0; i < b.N; i++ {
		ngxTpl.Write(dat)
	}
}

func TestBuildDenyVariable(t *testing.T) {
	invalidType := &ingress.Ingress{}
	expected := ""
	actual := buildDenyVariable(invalidType)

	if expected != actual {
		t.Errorf("Expected '%v' but returned '%v'", expected, actual)
	}

	a := buildDenyVariable("host1.example.com_/.well-known/acme-challenge")
	b := buildDenyVariable("host1.example.com_/.well-known/acme-challenge")
	if !reflect.DeepEqual(a, b) {
		t.Errorf("Expected '%v' but returned '%v'", a, b)
	}
}

func TestBuildByteSize(t *testing.T) {
	cases := []struct {
		value    interface{}
		isOffset bool
		expected bool
	}{
		{"1000", false, true},
		{"1000k", false, true},
		{"1m", false, true},
		{"10g", false, false},
		{" 1m ", false, true},
		{"1000kk", false, false},
		{"1000km", false, false},
		{"1mm", false, false},
		{nil, false, false},
		{"", false, false},
		{"    ", false, false},
		{"1G", true, true},
		{"1000kk", true, false},
		{"", true, false},
	}

	for _, tc := range cases {
		val := isValidByteSize(tc.value, tc.isOffset)
		if tc.expected != val {
			t.Errorf("Expected '%v' but returned '%v'", tc.expected, val)
		}
	}
}

func TestIsLocationAllowed(t *testing.T) {
	invalidType := &ingress.Ingress{}
	expected := false
	actual := isLocationAllowed(invalidType)

	if expected != actual {
		t.Errorf("Expected '%v' but returned '%v'", expected, actual)
	}

	loc := ingress.Location{
		Denied: nil,
	}

	isAllowed := isLocationAllowed(&loc)
	if !isAllowed {
		t.Errorf("Expected '%v' but returned '%v'", true, isAllowed)
	}
}

func TestBuildForwardedFor(t *testing.T) {
	invalidType := &ingress.Ingress{}
	expected := ""
	actual := buildForwardedFor(invalidType)

	if expected != actual {
		t.Errorf("Expected '%v' but returned '%v'", expected, actual)
	}

	inputStr := "X-Forwarded-For"
	expected = "$http_x_forwarded_for"
	actual = buildForwardedFor(inputStr)

	if expected != actual {
		t.Errorf("Expected '%v' but returned '%v'", expected, actual)
	}
}

func TestBuildResolvers(t *testing.T) {
	ipOne := net.ParseIP("192.0.0.1")
	ipTwo := net.ParseIP("2001:db8:1234:0000:0000:0000:0000:0000")
	ipList := []net.IP{ipOne, ipTwo}

	invalidType := &ingress.Ingress{}
	expected := ""
	actual := buildResolvers(invalidType, false)

	// Invalid Type for []net.IP
	if expected != actual {
		t.Errorf("Expected '%v' but returned '%v'", expected, actual)
	}

	actual = buildResolvers(ipList, invalidType)

	// Invalid Type for bool
	if expected != actual {
		t.Errorf("Expected '%v' but returned '%v'", expected, actual)
	}

	validResolver := "resolver 192.0.0.1 [2001:db8:1234::] valid=30s;"
	resolver := buildResolvers(ipList, false)

	if resolver != validResolver {
		t.Errorf("Expected '%v' but returned '%v'", validResolver, resolver)
	}

	validResolver = "resolver 192.0.0.1 valid=30s ipv6=off;"
	resolver = buildResolvers(ipList, true)

	if resolver != validResolver {
		t.Errorf("Expected '%v' but returned '%v'", validResolver, resolver)
	}
}

func TestBuildNextUpstream(t *testing.T) {
	invalidType := &ingress.Ingress{}
	expected := ""
	actual := buildNextUpstream(invalidType, "")

	if expected != actual {
		t.Errorf("Expected '%v' but returned '%v'", expected, actual)
	}

	cases := map[string]struct {
		NextUpstream  string
		NonIdempotent bool
		Output        string
	}{
		"default": {
			"timeout http_500 http_502",
			false,
			"timeout http_500 http_502",
		},
		"global": {
			"timeout http_500 http_502",
			true,
			"timeout http_500 http_502 non_idempotent",
		},
		"local": {
			"timeout http_500 http_502 non_idempotent",
			false,
			"timeout http_500 http_502 non_idempotent",
		},
	}

	for k, tc := range cases {
		nextUpstream := buildNextUpstream(tc.NextUpstream, tc.NonIdempotent)
		if nextUpstream != tc.Output {
			t.Errorf(
				"%s: called buildNextUpstream('%s', %v); expected '%v' but returned '%v'",
				k,
				tc.NextUpstream,
				tc.NonIdempotent,
				tc.Output,
				nextUpstream,
			)
		}
	}
}

func TestBuildRateLimit(t *testing.T) {
	invalidType := &ingress.Ingress{}
	expected := []string{}
	actual := buildRateLimit(invalidType)

	if !reflect.DeepEqual(expected, actual) {
		t.Errorf("Expected '%v' but returned '%v'", expected, actual)
	}

	loc := &ingress.Location{}

	loc.RateLimit.Connections.Name = "con"
	loc.RateLimit.Connections.Limit = 1

	loc.RateLimit.RPS.Name = "rps"
	loc.RateLimit.RPS.Limit = 1
	loc.RateLimit.RPS.Burst = 1

	loc.RateLimit.RPM.Name = "rpm"
	loc.RateLimit.RPM.Limit = 2
	loc.RateLimit.RPM.Burst = 2

	loc.RateLimit.LimitRateAfter = 1
	loc.RateLimit.LimitRate = 1

	validLimits := []string{
		"limit_conn con 1;",
		"limit_req zone=rps burst=1 nodelay;",
		"limit_req zone=rpm burst=2 nodelay;",
		"limit_rate_after 1k;",
		"limit_rate 1k;",
	}

	limits := buildRateLimit(loc)

	for i, limit := range limits {
		if limit != validLimits[i] {
			t.Errorf("Expected '%v' but returned '%v'", validLimits, limits)
		}
	}

	// Invalid limit
	limits = buildRateLimit(&ingress.Ingress{})
	if !reflect.DeepEqual(expected, limits) {
		t.Errorf("Expected '%v' but returned '%v'", expected, limits)
	}
}

// TODO: Needs more tests
func TestBuildRateLimitZones(t *testing.T) {
	invalidType := &ingress.Ingress{}
	expected := []string{}
	actual := buildRateLimitZones(invalidType)

	if !reflect.DeepEqual(expected, actual) {
		t.Errorf("Expected '%v' but returned '%v'", expected, actual)
	}
}

// TODO: Needs more tests
func TestFilterRateLimits(t *testing.T) {
	invalidType := &ingress.Ingress{}
	expected := []ratelimit.Config{}
	actual := filterRateLimits(invalidType)

	if !reflect.DeepEqual(expected, actual) {
		t.Errorf("Expected '%v' but returned '%v'", expected, actual)
	}
}

func TestBuildAuthSignURL(t *testing.T) {
	cases := map[string]struct {
		Input, RedirectParam, Output string
	}{
		"default url and redirect":              {"http://google.com", "rd", "http://google.com?rd=$pass_access_scheme://$http_host$escaped_request_uri"},
		"default url and custom redirect":       {"http://google.com", "orig", "http://google.com?orig=$pass_access_scheme://$http_host$escaped_request_uri"},
		"with random field":                     {"http://google.com?cat=0", "rd", "http://google.com?cat=0&rd=$pass_access_scheme://$http_host$escaped_request_uri"},
		"with random field and custom redirect": {"http://google.com?cat=0", "orig", "http://google.com?cat=0&orig=$pass_access_scheme://$http_host$escaped_request_uri"},
		"with rd field":                         {"http://google.com?cat&rd=$request", "rd", "http://google.com?cat&rd=$request"},
		"with orig field":                       {"http://google.com?cat&orig=$request", "orig", "http://google.com?cat&orig=$request"},
	}
	for k, tc := range cases {
		res := buildAuthSignURL(tc.Input, tc.RedirectParam)
		if res != tc.Output {
			t.Errorf("%s: called buildAuthSignURL('%s','%s'); expected '%v' but returned '%v'", k, tc.Input, tc.RedirectParam, tc.Output, res)
		}
	}
}

func TestIsLocationInLocationList(t *testing.T) {
	invalidType := &ingress.Ingress{}
	expected := false
	actual := isLocationInLocationList(invalidType, "")

	if expected != actual {
		t.Errorf("Expected '%v' but returned '%v'", expected, actual)
	}

	testCases := []struct {
		location        *ingress.Location
		rawLocationList string
		expected        bool
	}{
		{&ingress.Location{Path: "/match"}, "/match", true},
		{&ingress.Location{Path: "/match"}, ",/match", true},
		{&ingress.Location{Path: "/match"}, "/dontmatch", false},
		{&ingress.Location{Path: "/match"}, ",/dontmatch", false},
		{&ingress.Location{Path: "/match"}, "/dontmatch,/match", true},
		{&ingress.Location{Path: "/match"}, "/dontmatch,/dontmatcheither", false},
	}

	for _, testCase := range testCases {
		result := isLocationInLocationList(testCase.location, testCase.rawLocationList)
		if result != testCase.expected {
			t.Errorf(" expected %v but return %v, path: '%s', rawLocation: '%s'", testCase.expected, result, testCase.location.Path, testCase.rawLocationList)
		}
	}
}

func TestBuildUpstreamName(t *testing.T) {
	invalidType := &ingress.Ingress{}
	expected := ""
	actual := buildUpstreamName(invalidType)

	if expected != actual {
		t.Errorf("Expected '%v' but returned '%v'", expected, actual)
	}

	defaultBackend := "upstream-name"
	defaultHost := "example.com"

	for k, tc := range tmplFuncTestcases {
		loc := &ingress.Location{
			Path:             tc.Path,
			PathType:         &pathPrefix,
			Rewrite:          rewrite.Config{Target: tc.Target},
			Backend:          defaultBackend,
			XForwardedPrefix: tc.XForwardedPrefix,
		}

		if tc.SecureBackend {
			loc.BackendProtocol = "HTTPS"
		}

		backend := &ingress.Backend{
			Name: defaultBackend,
		}

		expected := defaultBackend

		if tc.Sticky {
			backend.SessionAffinity = ingress.SessionAffinityConfig{
				AffinityType: "cookie",
				CookieSessionAffinity: ingress.CookieSessionAffinity{
					Locations: map[string][]string{
						defaultHost: {tc.Path},
					},
				},
			}
		}

		pp := buildUpstreamName(loc)
		if !strings.EqualFold(expected, pp) {
			t.Errorf("%s: expected \n'%v'\nbut returned \n'%v'", k, expected, pp)
		}
	}
}

func TestEscapeLiteralDollar(t *testing.T) {
	escapedPath := escapeLiteralDollar("/$")
	expected := "/${literal_dollar}"
	if escapedPath != expected {
		t.Errorf("Expected %v but returned %v", expected, escapedPath)
	}

	escapedPath = escapeLiteralDollar("/hello-$/world-$/")
	expected = "/hello-${literal_dollar}/world-${literal_dollar}/"
	if escapedPath != expected {
		t.Errorf("Expected %v but returned %v", expected, escapedPath)
	}

	leaveUnchanged := "/leave-me/unchanged"
	escapedPath = escapeLiteralDollar(leaveUnchanged)
	if escapedPath != leaveUnchanged {
		t.Errorf("Expected %v but returned %v", leaveUnchanged, escapedPath)
	}

	escapedPath = escapeLiteralDollar(false)
	expected = ""
	if escapedPath != expected {
		t.Errorf("Expected %v but returned %v", expected, escapedPath)
	}
}

func TestOpentracingPropagateContext(t *testing.T) {
	tests := map[*ingress.Location]string{
		{BackendProtocol: "HTTP"}:      "opentracing_propagate_context;",
		{BackendProtocol: "HTTPS"}:     "opentracing_propagate_context;",
		{BackendProtocol: "AUTO_HTTP"}: "opentracing_propagate_context;",
		{BackendProtocol: "GRPC"}:      "opentracing_grpc_propagate_context;",
		{BackendProtocol: "GRPCS"}:     "opentracing_grpc_propagate_context;",
		{BackendProtocol: "AJP"}:       "opentracing_propagate_context;",
		{BackendProtocol: "FCGI"}:      "opentracing_propagate_context;",
		nil:                            "",
	}

	for loc, expectedDirective := range tests {
		actualDirective := opentracingPropagateContext(loc)
		if actualDirective != expectedDirective {
			t.Errorf("Expected %v but returned %v", expectedDirective, actualDirective)
		}
	}
}

func TestGetIngressInformation(t *testing.T) {

	testcases := map[string]struct {
		Ingress  interface{}
		Host     string
		Path     interface{}
		Expected *ingressInformation
	}{
		"wrong ingress type": {
			"wrongtype",
			"host1",
			"/ok",
			&ingressInformation{},
		},
		"wrong path type": {
			&ingress.Ingress{},
			"host1",
			10,
			&ingressInformation{},
		},
		"valid ingress definition with name validIng in namespace default  using a service with name a-svc port number 8080": {
			&ingress.Ingress{
				Ingress: networking.Ingress{
					ObjectMeta: metav1.ObjectMeta{
						Name:      "validIng",
						Namespace: apiv1.NamespaceDefault,
						Annotations: map[string]string{
							"ingress.annotation": "ok",
						},
					},
					Spec: networking.IngressSpec{
						DefaultBackend: &networking.IngressBackend{
							Service: &networking.IngressServiceBackend{
								Name: "a-svc",
								Port: networking.ServiceBackendPort{
									Number: 8080,
								},
							},
						},
					},
				},
			},
			"host1",
			"",
			&ingressInformation{
				Namespace: "default",
				Rule:      "validIng",
				Path:      "/",
				Annotations: map[string]string{
					"ingress.annotation": "ok",
				},
				Service:     "a-svc",
				ServicePort: "8080",
			},
		},
		"valid ingress definition with name validIng in namespace default  using a service with name a-svc port name b-svc": {
			&ingress.Ingress{
				Ingress: networking.Ingress{
					ObjectMeta: metav1.ObjectMeta{
						Name:      "validIng",
						Namespace: apiv1.NamespaceDefault,
						Annotations: map[string]string{
							"ingress.annotation": "ok",
						},
					},
					Spec: networking.IngressSpec{
						DefaultBackend: &networking.IngressBackend{
							Service: &networking.IngressServiceBackend{
								Name: "a-svc",
								Port: networking.ServiceBackendPort{
									Name: "b-svc",
								},
							},
						},
					},
				},
			},
			"host1",
			"",
			&ingressInformation{
				Namespace: "default",
				Rule:      "validIng",
				Path:      "/",
				Annotations: map[string]string{
					"ingress.annotation": "ok",
				},
				Service:     "a-svc",
				ServicePort: "b-svc",
			},
		},
		"valid ingress definition with name validIng in namespace default": {
			&ingress.Ingress{
				Ingress: networking.Ingress{
					ObjectMeta: metav1.ObjectMeta{
						Name:      "validIng",
						Namespace: apiv1.NamespaceDefault,
						Annotations: map[string]string{
							"ingress.annotation": "ok",
						},
					},
					Spec: networking.IngressSpec{
						DefaultBackend: &networking.IngressBackend{
							Service: &networking.IngressServiceBackend{
								Name: "a-svc",
							},
						},
					},
				},
			},
			"host1",
			"",
			&ingressInformation{
				Namespace: "default",
				Rule:      "validIng",
				Path:      "/",
				Annotations: map[string]string{
					"ingress.annotation": "ok",
				},
				Service: "a-svc",
			},
		},
		"valid ingress definition with name demo in namespace something and path /ok using a service with name b-svc port 80": {
			&ingress.Ingress{
				Ingress: networking.Ingress{
					ObjectMeta: metav1.ObjectMeta{
						Name:      "demo",
						Namespace: "something",
						Annotations: map[string]string{
							"ingress.annotation": "ok",
						},
					},
					Spec: networking.IngressSpec{
						Rules: []networking.IngressRule{
							{
								Host: "foo.bar",
								IngressRuleValue: networking.IngressRuleValue{
									HTTP: &networking.HTTPIngressRuleValue{
										Paths: []networking.HTTPIngressPath{
											{
												Path:     "/ok",
												PathType: &pathPrefix,
												Backend: networking.IngressBackend{
													Service: &networking.IngressServiceBackend{
														Name: "b-svc",
														Port: networking.ServiceBackendPort{
															Number: 80,
														},
													},
												},
											},
										},
									},
								},
							},
							{},
						},
					},
				},
			},
			"foo.bar",
			"/ok",
			&ingressInformation{
				Namespace: "something",
				Rule:      "demo",
				Annotations: map[string]string{
					"ingress.annotation": "ok",
				},
				Service:     "b-svc",
				ServicePort: "80",
			},
		},
		"valid ingress definition with name demo in namespace something and path /ok using a service with name b-svc port name b-svc-80": {
			&ingress.Ingress{
				Ingress: networking.Ingress{
					ObjectMeta: metav1.ObjectMeta{
						Name:      "demo",
						Namespace: "something",
						Annotations: map[string]string{
							"ingress.annotation": "ok",
						},
					},
					Spec: networking.IngressSpec{
						Rules: []networking.IngressRule{
							{
								Host: "foo.bar",
								IngressRuleValue: networking.IngressRuleValue{
									HTTP: &networking.HTTPIngressRuleValue{
										Paths: []networking.HTTPIngressPath{
											{
												Path:     "/ok",
												PathType: &pathPrefix,
												Backend: networking.IngressBackend{
													Service: &networking.IngressServiceBackend{
														Name: "b-svc",
														Port: networking.ServiceBackendPort{
															Name: "b-svc-80",
														},
													},
												},
											},
										},
									},
								},
							},
							{},
						},
					},
				},
			},
			"foo.bar",
			"/ok",
			&ingressInformation{
				Namespace: "something",
				Rule:      "demo",
				Annotations: map[string]string{
					"ingress.annotation": "ok",
				},
				Service:     "b-svc",
				ServicePort: "b-svc-80",
			},
		},
<<<<<<< HEAD
=======
		"valid ingress definition with name demo in namespace something and path /ok with a nil backend service": {
			&ingress.Ingress{
				Ingress: networking.Ingress{
					ObjectMeta: metav1.ObjectMeta{
						Name:      "demo",
						Namespace: "something",
						Annotations: map[string]string{
							"ingress.annotation": "ok",
						},
					},
					Spec: networking.IngressSpec{
						Rules: []networking.IngressRule{
							{
								Host: "foo.bar",
								IngressRuleValue: networking.IngressRuleValue{
									HTTP: &networking.HTTPIngressRuleValue{
										Paths: []networking.HTTPIngressPath{
											{
												Path:     "/ok",
												PathType: &pathPrefix,
												Backend: networking.IngressBackend{
													Service: nil,
												},
											},
										},
									},
								},
							},
							{},
						},
					},
				},
			},
			"foo.bar",
			"/ok",
			&ingressInformation{
				Namespace: "something",
				Rule:      "demo",
				Annotations: map[string]string{
					"ingress.annotation": "ok",
				},
			},
		},
		"valid ingress definition with name demo in namespace something and path /ok with both a nil service and a valid one": {
			&ingress.Ingress{
				Ingress: networking.Ingress{
					ObjectMeta: metav1.ObjectMeta{
						Name:      "demo",
						Namespace: "something",
						Annotations: map[string]string{
							"ingress.annotation": "ok",
						},
					},
					Spec: networking.IngressSpec{
						Rules: []networking.IngressRule{
							{
								Host: "foo.bar",
								IngressRuleValue: networking.IngressRuleValue{
									HTTP: &networking.HTTPIngressRuleValue{
										Paths: []networking.HTTPIngressPath{
											{
												Path:     "/ok",
												PathType: &pathPrefix,
												Backend: networking.IngressBackend{
													Service: nil,
												},
											},
											{
												Path:     "/oksvc",
												PathType: &pathPrefix,
												Backend: networking.IngressBackend{
													Service: &networking.IngressServiceBackend{
														Name: "b-svc",
														Port: networking.ServiceBackendPort{
															Name: "b-svc-80",
														},
													},
												},
											},
										},
									},
								},
							},
							{},
						},
					},
				},
			},
			"foo.bar",
			"/oksvc",
			&ingressInformation{
				Namespace: "something",
				Rule:      "demo",
				Annotations: map[string]string{
					"ingress.annotation": "ok",
				},
				Service:     "b-svc",
				ServicePort: "b-svc-80",
			},
		},
>>>>>>> 19df0a3c
	}

	for title, testCase := range testcases {
		info := getIngressInformation(testCase.Ingress, testCase.Host, testCase.Path)

		if !info.Equal(testCase.Expected) {
			t.Fatalf("%s: expected '%v' but returned %v", title, testCase.Expected, info)
		}
	}
}

func TestBuildCustomErrorLocationsPerServer(t *testing.T) {
	testCases := []struct {
		server          interface{}
		expectedResults []errorLocation
	}{
		{ // Single ingress
			&ingress.Server{Locations: []*ingress.Location{
				{
					DefaultBackendUpstreamName: "custom-default-backend-test-backend",
					CustomHTTPErrors:           []int{401, 402},
				},
			}},
			[]errorLocation{
				{
					UpstreamName: "custom-default-backend-test-backend",
					Codes:        []int{401, 402},
				},
			},
		},
		{ // Two ingresses, overlapping error codes, same backend
			&ingress.Server{Locations: []*ingress.Location{
				{
					DefaultBackendUpstreamName: "custom-default-backend-test-backend",
					CustomHTTPErrors:           []int{401, 402},
				},
				{
					DefaultBackendUpstreamName: "custom-default-backend-test-backend",
					CustomHTTPErrors:           []int{402, 403},
				},
			}},
			[]errorLocation{
				{
					UpstreamName: "custom-default-backend-test-backend",
					Codes:        []int{401, 402, 403},
				},
			},
		},
		{ // Two ingresses, overlapping error codes, different backends
			&ingress.Server{Locations: []*ingress.Location{
				{
					DefaultBackendUpstreamName: "custom-default-backend-test-one",
					CustomHTTPErrors:           []int{401, 402},
				},
				{
					DefaultBackendUpstreamName: "custom-default-backend-test-two",
					CustomHTTPErrors:           []int{402, 403},
				},
			}},
			[]errorLocation{
				{
					UpstreamName: "custom-default-backend-test-one",
					Codes:        []int{401, 402},
				},
				{
					UpstreamName: "custom-default-backend-test-two",
					Codes:        []int{402, 403},
				},
			},
		},
		{ // Many ingresses, overlapping error codes, different backends
			&ingress.Server{Locations: []*ingress.Location{
				{
					DefaultBackendUpstreamName: "custom-default-backend-test-one",
					CustomHTTPErrors:           []int{401, 402},
				},
				{
					DefaultBackendUpstreamName: "custom-default-backend-test-one",
					CustomHTTPErrors:           []int{501, 502},
				},
				{
					DefaultBackendUpstreamName: "custom-default-backend-test-two",
					CustomHTTPErrors:           []int{409, 410},
				},
				{
					DefaultBackendUpstreamName: "custom-default-backend-test-two",
					CustomHTTPErrors:           []int{504, 505},
				},
			}},
			[]errorLocation{
				{
					UpstreamName: "custom-default-backend-test-one",
					Codes:        []int{401, 402, 501, 502},
				},
				{
					UpstreamName: "custom-default-backend-test-two",
					Codes:        []int{409, 410, 504, 505},
				},
			},
		},
	}

	for _, c := range testCases {
		response := buildCustomErrorLocationsPerServer(c.server)
		if !reflect.DeepEqual(c.expectedResults, response) {
			t.Errorf("Expected %+v but got %+v", c.expectedResults, response)
		}
	}
}

func TestProxySetHeader(t *testing.T) {
	tests := []struct {
		name     string
		loc      interface{}
		expected string
	}{
		{
			name:     "nil",
			loc:      nil,
			expected: "proxy_set_header",
		},
		{
			name:     "invalid type",
			loc:      &ingress.Ingress{},
			expected: "proxy_set_header",
		},
		{
			name:     "http backend",
			loc:      &ingress.Location{},
			expected: "proxy_set_header",
		},
		{
			name: "gRPC backend",
			loc: &ingress.Location{
				BackendProtocol: "GRPC",
			},
			expected: "grpc_set_header",
		},
	}
	for _, tt := range tests {
		t.Run(tt.name, func(t *testing.T) {
			if got := proxySetHeader(tt.loc); got != tt.expected {
				t.Errorf("proxySetHeader() = %v, expected %v", got, tt.expected)
			}
		})
	}
}

func TestBuildInfluxDB(t *testing.T) {
	invalidType := &ingress.Ingress{}
	expected := ""
	actual := buildInfluxDB(invalidType)

	if expected != actual {
		t.Errorf("Expected '%v' but returned '%v'", expected, actual)
	}

	cfg := influxdb.Config{
		InfluxDBEnabled:     true,
		InfluxDBServerName:  "ok.com",
		InfluxDBHost:        "host.com",
		InfluxDBPort:        "5252",
		InfluxDBMeasurement: "ok",
	}
	expected = "influxdb server_name=ok.com host=host.com port=5252 measurement=ok enabled=true;"
	actual = buildInfluxDB(cfg)

	if expected != actual {
		t.Errorf("Expected '%v' but returned '%v'", expected, actual)
	}
}

func TestBuildOpenTracing(t *testing.T) {
	invalidType := &ingress.Ingress{}
	expected := ""
	actual := buildOpentracing(invalidType, []*ingress.Server{})

	if expected != actual {
		t.Errorf("Expected '%v' but returned '%v'", expected, actual)
	}

	cfgNoHost := config.Configuration{
		EnableOpentracing: true,
	}
	expected = "\r\n"
	actual = buildOpentracing(cfgNoHost, []*ingress.Server{})

	if expected != actual {
		t.Errorf("Expected '%v' but returned '%v'", expected, actual)
	}

	cfgJaeger := config.Configuration{
		EnableOpentracing:   true,
		JaegerCollectorHost: "jaeger-host.com",
	}
	expected = "opentracing_load_tracer /usr/local/lib/libjaegertracing_plugin.so /etc/nginx/opentracing.json;\r\n"
	actual = buildOpentracing(cfgJaeger, []*ingress.Server{})

	if expected != actual {
		t.Errorf("Expected '%v' but returned '%v'", expected, actual)
	}

	cfgZipkin := config.Configuration{
		EnableOpentracing:   true,
		ZipkinCollectorHost: "zipkin-host.com",
	}
	expected = "opentracing_load_tracer /usr/local/lib/libzipkin_opentracing_plugin.so /etc/nginx/opentracing.json;\r\n"
	actual = buildOpentracing(cfgZipkin, []*ingress.Server{})

	if expected != actual {
		t.Errorf("Expected '%v' but returned '%v'", expected, actual)
	}

	cfgDatadog := config.Configuration{
		EnableOpentracing:    true,
		DatadogCollectorHost: "datadog-host.com",
	}
	expected = "opentracing_load_tracer /usr/local/lib/libdd_opentracing.so /etc/nginx/opentracing.json;\r\n"
	actual = buildOpentracing(cfgDatadog, []*ingress.Server{})

	if expected != actual {
		t.Errorf("Expected '%v' but returned '%v'", expected, actual)
	}

	cfgJaegerEndpoint := config.Configuration{
		EnableOpentracing: true,
		JaegerEndpoint:    "http://jaeger-collector.com:14268/api/traces",
	}
	expected = "opentracing_load_tracer /usr/local/lib/libjaegertracing_plugin.so /etc/nginx/opentracing.json;\r\n"
	actual = buildOpentracing(cfgJaegerEndpoint, []*ingress.Server{})

	if expected != actual {
		t.Errorf("Expected '%v' but returned '%v'", expected, actual)
	}

	cfgOpenTracing := config.Configuration{
		EnableOpentracing:                true,
		DatadogCollectorHost:             "datadog-host.com",
		OpentracingOperationName:         "my-operation-name",
		OpentracingLocationOperationName: "my-location-operation-name",
	}
	expected = "opentracing_load_tracer /usr/local/lib/libdd_opentracing.so /etc/nginx/opentracing.json;\r\n"
	expected += "opentracing_operation_name \"my-operation-name\";\n"
	expected += "opentracing_location_operation_name \"my-location-operation-name\";\n"
	actual = buildOpentracing(cfgOpenTracing, []*ingress.Server{})

	if expected != actual {
		t.Errorf("Expected '%v' but returned '%v'", expected, actual)
	}

}

func TestEnforceRegexModifier(t *testing.T) {
	invalidType := &ingress.Ingress{}
	expected := false
	actual := enforceRegexModifier(invalidType)

	if expected != actual {
		t.Errorf("Expected '%v' but returned '%v'", expected, actual)
	}

	locs := []*ingress.Location{
		{
			Rewrite: rewrite.Config{
				Target:   "/alright",
				UseRegex: true,
			},
			Path:     "/ok",
			PathType: &pathPrefix,
		},
	}
	expected = true
	actual = enforceRegexModifier(locs)

	if expected != actual {
		t.Errorf("Expected '%v' but returned '%v'", expected, actual)
	}
}

func TestShouldLoadModSecurityModule(t *testing.T) {
	// ### Invalid argument type tests ###
	// The first tests should return false.
	expected := false

	invalidType := &ingress.Ingress{}
	actual := shouldLoadModSecurityModule(config.Configuration{}, invalidType)
	if expected != actual {
		t.Errorf("Expected '%v' but returned '%v'", expected, actual)
	}

	actual = shouldLoadModSecurityModule(invalidType, []*ingress.Server{})
	if expected != actual {
		t.Errorf("Expected '%v' but returned '%v'", expected, actual)
	}

	// ### Functional tests ###
	actual = shouldLoadModSecurityModule(config.Configuration{}, []*ingress.Server{})
	if expected != actual {
		t.Errorf("Expected '%v' but returned '%v'", expected, actual)
	}

	// All further tests should return true.
	expected = true

	configuration := config.Configuration{EnableModsecurity: true}
	actual = shouldLoadModSecurityModule(configuration, []*ingress.Server{})
	if expected != actual {
		t.Errorf("Expected '%v' but returned '%v'", expected, actual)
	}

	servers := []*ingress.Server{
		{
			Locations: []*ingress.Location{
				{
					ModSecurity: modsecurity.Config{
						Enable: true,
					},
				},
			},
		},
	}
	actual = shouldLoadModSecurityModule(config.Configuration{}, servers)
	if expected != actual {
		t.Errorf("Expected '%v' but returned '%v'", expected, actual)
	}

	actual = shouldLoadModSecurityModule(configuration, servers)
	if expected != actual {
		t.Errorf("Expected '%v' but returned '%v'", expected, actual)
	}
}

func TestOpentracingForLocation(t *testing.T) {
	trueVal := true

	loadOT := `opentracing on;
opentracing_propagate_context;`
	testCases := []struct {
		description string
		globalOT    bool
		isSetInLoc  bool
		isOTInLoc   *bool
		expected    string
	}{
		{"globally enabled, without annotation", true, false, nil, loadOT},
		{"globally enabled and enabled in location", true, true, &trueVal, loadOT},
		{"globally disabled and not enabled in location", false, false, nil, ""},
		{"globally disabled but enabled in location", false, true, &trueVal, loadOT},
		{"globally disabled, enabled in location but false", false, true, &trueVal, loadOT},
	}

	for _, testCase := range testCases {
		il := &ingress.Location{
			Opentracing: opentracing.Config{Set: testCase.isSetInLoc},
		}
		if il.Opentracing.Set {
			il.Opentracing.Enabled = *testCase.isOTInLoc
		}

		actual := buildOpentracingForLocation(testCase.globalOT, il)

		if testCase.expected != actual {
			t.Errorf("%v: expected '%v' but returned '%v'", testCase.description, testCase.expected, actual)
		}
	}
}

func TestShouldLoadOpentracingModule(t *testing.T) {
	// ### Invalid argument type tests ###
	// The first tests should return false.
	expected := false

	invalidType := &ingress.Ingress{}
	actual := shouldLoadOpentracingModule(config.Configuration{}, invalidType)
	if expected != actual {
		t.Errorf("Expected '%v' but returned '%v'", expected, actual)
	}

	actual = shouldLoadOpentracingModule(invalidType, []*ingress.Server{})
	if expected != actual {
		t.Errorf("Expected '%v' but returned '%v'", expected, actual)
	}

	// ### Functional tests ###
	actual = shouldLoadOpentracingModule(config.Configuration{}, []*ingress.Server{})
	if expected != actual {
		t.Errorf("Expected '%v' but returned '%v'", expected, actual)
	}

	// All further tests should return true.
	expected = true

	configuration := config.Configuration{EnableOpentracing: true}
	actual = shouldLoadOpentracingModule(configuration, []*ingress.Server{})
	if expected != actual {
		t.Errorf("Expected '%v' but returned '%v'", expected, actual)
	}

	servers := []*ingress.Server{
		{
			Locations: []*ingress.Location{
				{
					Opentracing: opentracing.Config{
						Enabled: true,
					},
				},
			},
		},
	}
	actual = shouldLoadOpentracingModule(config.Configuration{}, servers)
	if expected != actual {
		t.Errorf("Expected '%v' but returned '%v'", expected, actual)
	}

	actual = shouldLoadOpentracingModule(configuration, servers)
	if expected != actual {
		t.Errorf("Expected '%v' but returned '%v'", expected, actual)
	}
}

func TestModSecurityForLocation(t *testing.T) {
	loadModule := `modsecurity on;
`

	modSecCfg := `modsecurity_rules_file /etc/nginx/modsecurity/modsecurity.conf;
`

	modsecOff := "modsecurity off;"

	modsecRule := `modsecurity_rules '
#RULE#
';
`
	owaspRules := `modsecurity_rules_file /etc/nginx/owasp-modsecurity-crs/nginx-modsecurity.conf;
`

	transactionID := "0000000"
	transactionCfg := fmt.Sprintf(`modsecurity_transaction_id "%v";
`, transactionID)

	testRule := "#RULE#"

	testCases := []struct {
		description         string
		isEnabledInCM       bool
		isOwaspEnabledInCM  bool
		isEnabledInLoc      bool
		isEnableSetInLoc    bool
		isOwaspEnabledInLoc bool
		snippet             string
		transactionID       string
		expected            string
	}{
		{"configmap enabled, configmap OWASP disabled, without annotation, snippet or transaction ID", true, false, false, false, false, "", "", ""},
		{"configmap enabled, configmap OWASP disabled, without annotation, snippet and with transaction ID", true, false, false, false, false, "", transactionID, transactionCfg},
		{"configmap enabled, configmap OWASP enabled, without annotation, OWASP enabled", true, true, false, false, false, "", "", ""},
		{"configmap enabled, configmap OWASP enabled, without annotation, OWASP disabled, with snippet and no transaction ID", true, true, false, false, false, testRule, "", modsecRule},
		{"configmap enabled, configmap OWASP enabled, without annotation, OWASP disabled, with snippet and transaction ID", true, true, false, false, false, testRule, transactionID, fmt.Sprintf("%v%v", modsecRule, transactionCfg)},
		{"configmap enabled, configmap OWASP disabled, annotation enabled, OWASP disabled", true, false, true, true, false, "", "", ""},
		{"configmap enabled, configmap OWASP disabled, annotation enabled, OWASP enabled, no snippet and no transaction ID", true, false, true, true, true, "", "", owaspRules},
		{"configmap enabled, configmap OWASP disabled, annotation disabled, OWASP disabled, no snippet and no transaction ID", true, false, false, true, false, "", "", modsecOff},
		{"configmap enabled, configmap OWASP disabled, annotation enabled, OWASP enabled, with snippet and no transaction ID", true, false, true, true, true, "", "", owaspRules},
		{"configmap enabled, configmap OWASP disabled, annotation enabled, OWASP enabled, with snippet and transaction ID", true, false, true, true, true, "", transactionID, fmt.Sprintf("%v%v", transactionCfg, owaspRules)},
		{"configmap enabled, configmap OWASP enabled, annotation enabled, OWASP disabled", true, true, true, true, false, "", "", ""},
		{"configmap disabled, annotation enabled, OWASP disabled", false, false, true, true, false, "", "", fmt.Sprintf("%v%v", loadModule, modSecCfg)},
		{"configmap disabled, annotation disabled, OWASP disabled", false, false, false, true, false, "", "", ""},
		{"configmap disabled, annotation enabled, OWASP disabled", false, false, true, true, false, testRule, "", fmt.Sprintf("%v%v%v", loadModule, modsecRule, modSecCfg)},
		{"configmap disabled, annotation enabled, OWASP enabled", false, false, true, true, false, testRule, "", fmt.Sprintf("%v%v%v", loadModule, modsecRule, modSecCfg)},
	}

	for _, testCase := range testCases {
		il := &ingress.Location{
			ModSecurity: modsecurity.Config{
				Enable:        testCase.isEnabledInLoc,
				EnableSet:     testCase.isEnableSetInLoc,
				OWASPRules:    testCase.isOwaspEnabledInLoc,
				Snippet:       testCase.snippet,
				TransactionID: testCase.transactionID,
			},
		}

		actual := buildModSecurityForLocation(config.Configuration{
			EnableModsecurity:    testCase.isEnabledInCM,
			EnableOWASPCoreRules: testCase.isOwaspEnabledInCM,
		}, il)

		if testCase.expected != actual {
			t.Errorf("%v: expected '%v' but returned '%v'", testCase.description, testCase.expected, actual)
		}
	}
}

func TestBuildServerName(t *testing.T) {

	testCases := []struct {
		title    string
		hostname string
		expected string
	}{
		{"simple domain", "foo.bar", "foo.bar"},
		{"simple www domain", "www.foo.bar", "www.foo.bar"},
		{"wildcard domain", "*.foo.bar", "~^(?<subdomain>[\\w-]+)\\.foo\\.bar$"},
		{"wildcard two levels domain", "*.sub.foo.bar", "~^(?<subdomain>[\\w-]+)\\.sub\\.foo\\.bar$"},
	}

	for _, testCase := range testCases {
		result := buildServerName(testCase.hostname)
		if result != testCase.expected {
			t.Errorf("%v: expected '%v' but returned '%v'", testCase.title, testCase.expected, result)
		}
	}
}

func TestParseComplexNginxVarIntoLuaTable(t *testing.T) {
	testCases := []struct {
		ngxVar           string
		expectedLuaTable string
	}{
		{"foo", `{ { nil, nil, nil, "foo", }, }`},
		{"$foo", `{ { nil, nil, "foo", nil, }, }`},
		{"${foo}", `{ { nil, "foo", nil, nil, }, }`},
		{"\\$foo", `{ { "\$foo", nil, nil, nil, }, }`},
		{
			"foo\\$bar$baz${daz}xiyar$pomidor",
			`{ { nil, nil, nil, "foo", }, { "\$bar", nil, nil, nil, }, { nil, nil, "baz", nil, }, ` +
				`{ nil, "daz", nil, nil, }, { nil, nil, nil, "xiyar", }, { nil, nil, "pomidor", nil, }, }`,
		},
	}

	for _, testCase := range testCases {
		actualLuaTable := parseComplexNginxVarIntoLuaTable(testCase.ngxVar)
		if actualLuaTable != testCase.expectedLuaTable {
			t.Errorf("expected %v but returned %v", testCase.expectedLuaTable, actualLuaTable)
		}
	}
}

func TestConvertGoSliceIntoLuaTablet(t *testing.T) {
	testCases := []struct {
		title            string
		goSlice          interface{}
		emptyStringAsNil bool
		expectedLuaTable string
		expectedErr      error
	}{
		{
			"flat string slice",
			[]string{"one", "two", "three"},
			false,
			`{ "one", "two", "three", }`,
			nil,
		},
		{
			"nested string slice",
			[][]string{{"one", "", "three"}, {"foo", "bar"}},
			false,
			`{ { "one", "", "three", }, { "foo", "bar", }, }`,
			nil,
		},
		{
			"converts empty string to nil when enabled",
			[][]string{{"one", "", "three"}, {"foo", "bar"}},
			true,
			`{ { "one", nil, "three", }, { "foo", "bar", }, }`,
			nil,
		},
		{
			"boolean slice",
			[]bool{true, true, false},
			false,
			`{ true, true, false, }`,
			nil,
		},
		{
			"integer slice",
			[]int{4, 3, 6},
			false,
			`{ 4, 3, 6, }`,
			nil,
		},
	}

	for _, testCase := range testCases {
		actualLuaTable, err := convertGoSliceIntoLuaTable(testCase.goSlice, testCase.emptyStringAsNil)
		if testCase.expectedErr != nil && err != nil && testCase.expectedErr.Error() != err.Error() {
			t.Errorf("expected error '%v' but returned '%v'", testCase.expectedErr, err)
		}
		if testCase.expectedErr == nil && err != nil {
			t.Errorf("expected error to be nil but returned '%v'", err)
		}
		if testCase.expectedLuaTable != actualLuaTable {
			t.Errorf("%v: expected '%v' but returned '%v'", testCase.title, testCase.expectedLuaTable, actualLuaTable)
		}
	}
}

func TestCleanConf(t *testing.T) {
	testDataDir, err := getTestDataDir()
	if err != nil {
		t.Error("unexpected error reading conf file: ", err)
	}
	actual := &bytes.Buffer{}
	{
<<<<<<< HEAD
		data, err := ioutil.ReadFile(testDataDir + "/cleanConf.src.conf")
=======
		data, err := os.ReadFile(testDataDir + "/cleanConf.src.conf")
>>>>>>> 19df0a3c
		if err != nil {
			t.Error("unexpected error reading conf file: ", err)
		}
		in := bytes.NewBuffer(data)
		err = cleanConf(in, actual)
		if err != nil {
			t.Error("cleanConf failed: ", err)
		}
	}

<<<<<<< HEAD
	expected, err := ioutil.ReadFile(testDataDir + "/cleanConf.expected.conf")
=======
	expected, err := os.ReadFile(testDataDir + "/cleanConf.expected.conf")
>>>>>>> 19df0a3c
	if err != nil {
		t.Error("unexpected error reading conf file: ", err)
	}
	if !bytes.Equal(expected, actual.Bytes()) {
		diff, err := difflib.GetUnifiedDiffString(difflib.UnifiedDiff{A: strings.SplitAfter(string(expected), "\n"), B: strings.SplitAfter(actual.String(), "\n"), Context: 3})
		if err != nil {
			t.Error("failed to get diff for cleanConf", err)
		}
		t.Errorf("cleanConf result don't match with expected: %s", diff)
	}
}<|MERGE_RESOLUTION|>--- conflicted
+++ resolved
@@ -1203,8 +1203,6 @@
 				ServicePort: "b-svc-80",
 			},
 		},
-<<<<<<< HEAD
-=======
 		"valid ingress definition with name demo in namespace something and path /ok with a nil backend service": {
 			&ingress.Ingress{
 				Ingress: networking.Ingress{
@@ -1305,7 +1303,6 @@
 				ServicePort: "b-svc-80",
 			},
 		},
->>>>>>> 19df0a3c
 	}
 
 	for title, testCase := range testcases {
@@ -1909,11 +1906,7 @@
 	}
 	actual := &bytes.Buffer{}
 	{
-<<<<<<< HEAD
-		data, err := ioutil.ReadFile(testDataDir + "/cleanConf.src.conf")
-=======
 		data, err := os.ReadFile(testDataDir + "/cleanConf.src.conf")
->>>>>>> 19df0a3c
 		if err != nil {
 			t.Error("unexpected error reading conf file: ", err)
 		}
@@ -1924,11 +1917,7 @@
 		}
 	}
 
-<<<<<<< HEAD
-	expected, err := ioutil.ReadFile(testDataDir + "/cleanConf.expected.conf")
-=======
 	expected, err := os.ReadFile(testDataDir + "/cleanConf.expected.conf")
->>>>>>> 19df0a3c
 	if err != nil {
 		t.Error("unexpected error reading conf file: ", err)
 	}
