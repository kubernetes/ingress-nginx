/*
Copyright 2017 The Kubernetes Authors.

Licensed under the Apache License, Version 2.0 (the "License");
you may not use this file except in compliance with the License.
You may obtain a copy of the License at

    http://www.apache.org/licenses/LICENSE-2.0

Unless required by applicable law or agreed to in writing, software
distributed under the License is distributed on an "AS IS" BASIS,
WITHOUT WARRANTIES OR CONDITIONS OF ANY KIND, either express or implied.
See the License for the specific language governing permissions and
limitations under the License.
*/

package annotations

import (
	"github.com/imdario/mergo"
	"k8s.io/ingress-nginx/internal/ingress/annotations/canary"
	"k8s.io/ingress-nginx/internal/ingress/annotations/disableproxyintercepterrors"
	"k8s.io/ingress-nginx/internal/ingress/annotations/modsecurity"
	"k8s.io/ingress-nginx/internal/ingress/annotations/opentelemetry"
	"k8s.io/ingress-nginx/internal/ingress/annotations/proxyssl"
	"k8s.io/ingress-nginx/internal/ingress/annotations/sslcipher"
	"k8s.io/ingress-nginx/internal/ingress/annotations/streamsnippet"
	"k8s.io/klog/v2"

	apiv1 "k8s.io/api/core/v1"
	networking "k8s.io/api/networking/v1"
	metav1 "k8s.io/apimachinery/pkg/apis/meta/v1"

	"k8s.io/ingress-nginx/internal/ingress/annotations/alias"
	"k8s.io/ingress-nginx/internal/ingress/annotations/auth"
	"k8s.io/ingress-nginx/internal/ingress/annotations/authreq"
	"k8s.io/ingress-nginx/internal/ingress/annotations/authreqglobal"
	"k8s.io/ingress-nginx/internal/ingress/annotations/authtls"
	"k8s.io/ingress-nginx/internal/ingress/annotations/backendprotocol"
	"k8s.io/ingress-nginx/internal/ingress/annotations/clientbodybuffersize"
	"k8s.io/ingress-nginx/internal/ingress/annotations/connection"
	"k8s.io/ingress-nginx/internal/ingress/annotations/cors"
	"k8s.io/ingress-nginx/internal/ingress/annotations/customhttperrors"
	"k8s.io/ingress-nginx/internal/ingress/annotations/defaultbackend"
	"k8s.io/ingress-nginx/internal/ingress/annotations/globalratelimit"
	"k8s.io/ingress-nginx/internal/ingress/annotations/http2pushpreload"
	"k8s.io/ingress-nginx/internal/ingress/annotations/ipdenylist"
	"k8s.io/ingress-nginx/internal/ingress/annotations/ipwhitelist"
	"k8s.io/ingress-nginx/internal/ingress/annotations/loadbalancing"
	"k8s.io/ingress-nginx/internal/ingress/annotations/log"
	"k8s.io/ingress-nginx/internal/ingress/annotations/mirror"
	"k8s.io/ingress-nginx/internal/ingress/annotations/opentracing"
	"k8s.io/ingress-nginx/internal/ingress/annotations/parser"
	"k8s.io/ingress-nginx/internal/ingress/annotations/portinredirect"
	"k8s.io/ingress-nginx/internal/ingress/annotations/proxy"
	"k8s.io/ingress-nginx/internal/ingress/annotations/ratelimit"
	"k8s.io/ingress-nginx/internal/ingress/annotations/redirect"
	"k8s.io/ingress-nginx/internal/ingress/annotations/rewrite"
	"k8s.io/ingress-nginx/internal/ingress/annotations/satisfy"
	"k8s.io/ingress-nginx/internal/ingress/annotations/serversnippet"
	"k8s.io/ingress-nginx/internal/ingress/annotations/serviceupstream"
	"k8s.io/ingress-nginx/internal/ingress/annotations/sessionaffinity"
	"k8s.io/ingress-nginx/internal/ingress/annotations/snippet"
	"k8s.io/ingress-nginx/internal/ingress/annotations/sslpassthrough"
	"k8s.io/ingress-nginx/internal/ingress/annotations/upstreamhashby"
	"k8s.io/ingress-nginx/internal/ingress/annotations/upstreamvhost"
	"k8s.io/ingress-nginx/internal/ingress/annotations/xforwardedprefix"
	"k8s.io/ingress-nginx/internal/ingress/errors"
	"k8s.io/ingress-nginx/internal/ingress/resolver"
)

// DeniedKeyName name of the key that contains the reason to deny a location
const DeniedKeyName = "Denied"

// Ingress defines the valid annotations present in one NGINX Ingress rule
type Ingress struct {
	metav1.ObjectMeta
<<<<<<< HEAD
	BackendProtocol             string
	Aliases                     []string
	BasicDigestAuth             auth.Config
	Canary                      canary.Config
	CertificateAuth             authtls.Config
	ClientBodyBufferSize        string
	ConfigurationSnippet        string
	Connection                  connection.Config
	CorsConfig                  cors.Config
	CustomHTTPErrors            []int
	DisableProxyInterceptErrors bool
	DefaultBackend              *apiv1.Service
	//TODO: Change this back into an error when https://github.com/imdario/mergo/issues/100 is resolved
	FastCGI            fastcgi.Config
	Denied             *string
	ExternalAuth       authreq.Config
	EnableGlobalAuth   bool
	HTTP2PushPreload   bool
	Opentracing        opentracing.Config
	Opentelemetry      opentelemetry.Config
	Proxy              proxy.Config
	ProxySSL           proxyssl.Config
	RateLimit          ratelimit.Config
	GlobalRateLimit    globalratelimit.Config
	Redirect           redirect.Config
	Rewrite            rewrite.Config
	Satisfy            string
	ServerSnippet      string
	ServiceUpstream    bool
	SessionAffinity    sessionaffinity.Config
	SSLPassthrough     bool
	UsePortInRedirects bool
	UpstreamHashBy     upstreamhashby.Config
	LoadBalancing      string
	UpstreamVhost      string
	Whitelist          ipwhitelist.SourceRange
	Denylist           ipdenylist.SourceRange
	XForwardedPrefix   string
	SSLCipher          sslcipher.Config
	Logs               log.Config
	ModSecurity        modsecurity.Config
	Mirror             mirror.Config
	StreamSnippet      string
=======
	BackendProtocol      string
	Aliases              []string
	BasicDigestAuth      auth.Config
	Canary               canary.Config
	CertificateAuth      authtls.Config
	ClientBodyBufferSize string
	ConfigurationSnippet string
	Connection           connection.Config
	CorsConfig           cors.Config
	CustomHTTPErrors     []int
	DefaultBackend       *apiv1.Service
	Denied               *string
	ExternalAuth         authreq.Config
	EnableGlobalAuth     bool
	HTTP2PushPreload     bool
	Opentracing          opentracing.Config
	Opentelemetry        opentelemetry.Config
	Proxy                proxy.Config
	ProxySSL             proxyssl.Config
	RateLimit            ratelimit.Config
	GlobalRateLimit      globalratelimit.Config
	Redirect             redirect.Config
	Rewrite              rewrite.Config
	Satisfy              string
	ServerSnippet        string
	ServiceUpstream      bool
	SessionAffinity      sessionaffinity.Config
	SSLPassthrough       bool
	UsePortInRedirects   bool
	UpstreamHashBy       upstreamhashby.Config
	LoadBalancing        string
	UpstreamVhost        string
	Whitelist            ipwhitelist.SourceRange
	Denylist             ipdenylist.SourceRange
	XForwardedPrefix     string
	SSLCipher            sslcipher.Config
	Logs                 log.Config
	ModSecurity          modsecurity.Config
	Mirror               mirror.Config
	StreamSnippet        string
>>>>>>> 90ed0ccd
}

// Extractor defines the annotation parsers to be used in the extraction of annotations
type Extractor struct {
	annotations map[string]parser.IngressAnnotation
}

// NewAnnotationExtractor creates a new annotations extractor
func NewAnnotationExtractor(cfg resolver.Resolver) Extractor {
	return Extractor{
		map[string]parser.IngressAnnotation{
<<<<<<< HEAD
			"Aliases":                     alias.NewParser(cfg),
			"BasicDigestAuth":             auth.NewParser(auth.AuthDirectory, cfg),
			"Canary":                      canary.NewParser(cfg),
			"CertificateAuth":             authtls.NewParser(cfg),
			"ClientBodyBufferSize":        clientbodybuffersize.NewParser(cfg),
			"ConfigurationSnippet":        snippet.NewParser(cfg),
			"Connection":                  connection.NewParser(cfg),
			"CorsConfig":                  cors.NewParser(cfg),
			"CustomHTTPErrors":            customhttperrors.NewParser(cfg),
			"DisableProxyInterceptErrors": disableproxyintercepterrors.NewParser(cfg),
			"DefaultBackend":              defaultbackend.NewParser(cfg),
			"FastCGI":                     fastcgi.NewParser(cfg),
			"ExternalAuth":                authreq.NewParser(cfg),
			"EnableGlobalAuth":            authreqglobal.NewParser(cfg),
			"HTTP2PushPreload":            http2pushpreload.NewParser(cfg),
			"Opentracing":                 opentracing.NewParser(cfg),
			"Opentelemetry":               opentelemetry.NewParser(cfg),
			"Proxy":                       proxy.NewParser(cfg),
			"ProxySSL":                    proxyssl.NewParser(cfg),
			"RateLimit":                   ratelimit.NewParser(cfg),
			"GlobalRateLimit":             globalratelimit.NewParser(cfg),
			"Redirect":                    redirect.NewParser(cfg),
			"Rewrite":                     rewrite.NewParser(cfg),
			"Satisfy":                     satisfy.NewParser(cfg),
			"ServerSnippet":               serversnippet.NewParser(cfg),
			"ServiceUpstream":             serviceupstream.NewParser(cfg),
			"SessionAffinity":             sessionaffinity.NewParser(cfg),
			"SSLPassthrough":              sslpassthrough.NewParser(cfg),
			"UsePortInRedirects":          portinredirect.NewParser(cfg),
			"UpstreamHashBy":              upstreamhashby.NewParser(cfg),
			"LoadBalancing":               loadbalancing.NewParser(cfg),
			"UpstreamVhost":               upstreamvhost.NewParser(cfg),
			"Whitelist":                   ipwhitelist.NewParser(cfg),
			"Denylist":                    ipdenylist.NewParser(cfg),
			"XForwardedPrefix":            xforwardedprefix.NewParser(cfg),
			"SSLCipher":                   sslcipher.NewParser(cfg),
			"Logs":                        log.NewParser(cfg),
			"BackendProtocol":             backendprotocol.NewParser(cfg),
			"ModSecurity":                 modsecurity.NewParser(cfg),
			"Mirror":                      mirror.NewParser(cfg),
			"StreamSnippet":               streamsnippet.NewParser(cfg),
=======
			"Aliases":              alias.NewParser(cfg),
			"BasicDigestAuth":      auth.NewParser(auth.AuthDirectory, cfg),
			"Canary":               canary.NewParser(cfg),
			"CertificateAuth":      authtls.NewParser(cfg),
			"ClientBodyBufferSize": clientbodybuffersize.NewParser(cfg),
			"ConfigurationSnippet": snippet.NewParser(cfg),
			"Connection":           connection.NewParser(cfg),
			"CorsConfig":           cors.NewParser(cfg),
			"CustomHTTPErrors":     customhttperrors.NewParser(cfg),
			"DefaultBackend":       defaultbackend.NewParser(cfg),
			"ExternalAuth":         authreq.NewParser(cfg),
			"EnableGlobalAuth":     authreqglobal.NewParser(cfg),
			"HTTP2PushPreload":     http2pushpreload.NewParser(cfg),
			"Opentracing":          opentracing.NewParser(cfg),
			"Opentelemetry":        opentelemetry.NewParser(cfg),
			"Proxy":                proxy.NewParser(cfg),
			"ProxySSL":             proxyssl.NewParser(cfg),
			"RateLimit":            ratelimit.NewParser(cfg),
			"GlobalRateLimit":      globalratelimit.NewParser(cfg),
			"Redirect":             redirect.NewParser(cfg),
			"Rewrite":              rewrite.NewParser(cfg),
			"Satisfy":              satisfy.NewParser(cfg),
			"ServerSnippet":        serversnippet.NewParser(cfg),
			"ServiceUpstream":      serviceupstream.NewParser(cfg),
			"SessionAffinity":      sessionaffinity.NewParser(cfg),
			"SSLPassthrough":       sslpassthrough.NewParser(cfg),
			"UsePortInRedirects":   portinredirect.NewParser(cfg),
			"UpstreamHashBy":       upstreamhashby.NewParser(cfg),
			"LoadBalancing":        loadbalancing.NewParser(cfg),
			"UpstreamVhost":        upstreamvhost.NewParser(cfg),
			"Whitelist":            ipwhitelist.NewParser(cfg),
			"Denylist":             ipdenylist.NewParser(cfg),
			"XForwardedPrefix":     xforwardedprefix.NewParser(cfg),
			"SSLCipher":            sslcipher.NewParser(cfg),
			"Logs":                 log.NewParser(cfg),
			"BackendProtocol":      backendprotocol.NewParser(cfg),
			"ModSecurity":          modsecurity.NewParser(cfg),
			"Mirror":               mirror.NewParser(cfg),
			"StreamSnippet":        streamsnippet.NewParser(cfg),
>>>>>>> 90ed0ccd
		},
	}
}

// Extract extracts the annotations from an Ingress
func (e Extractor) Extract(ing *networking.Ingress) *Ingress {
	pia := &Ingress{
		ObjectMeta: ing.ObjectMeta,
	}

	data := make(map[string]interface{})
	for name, annotationParser := range e.annotations {
		val, err := annotationParser.Parse(ing)
		klog.V(5).InfoS("Parsing Ingress annotation", "name", name, "ingress", klog.KObj(ing), "value", val)
		if err != nil {
			if errors.IsMissingAnnotations(err) {
				continue
			}

			if !errors.IsLocationDenied(err) {
				continue
			}

			if name == "CertificateAuth" && data[name] == nil {
				data[name] = authtls.Config{
					AuthTLSError: err.Error(),
				}
				// avoid mapping the result from the annotation
				val = nil
			}

			_, alreadyDenied := data[DeniedKeyName]
			if !alreadyDenied {
				errString := err.Error()
				data[DeniedKeyName] = &errString
				klog.ErrorS(err, "error reading Ingress annotation", "name", name, "ingress", klog.KObj(ing))
				continue
			}

			klog.V(5).ErrorS(err, "error reading Ingress annotation", "name", name, "ingress", klog.KObj(ing))
		}

		if val != nil {
			data[name] = val
		}
	}

	err := mergo.MapWithOverwrite(pia, data)
	if err != nil {
		klog.ErrorS(err, "unexpected error merging extracted annotations")
	}

	return pia
}<|MERGE_RESOLUTION|>--- conflicted
+++ resolved
@@ -75,7 +75,6 @@
 // Ingress defines the valid annotations present in one NGINX Ingress rule
 type Ingress struct {
 	metav1.ObjectMeta
-<<<<<<< HEAD
 	BackendProtocol             string
 	Aliases                     []string
 	BasicDigestAuth             auth.Config
@@ -88,79 +87,35 @@
 	CustomHTTPErrors            []int
 	DisableProxyInterceptErrors bool
 	DefaultBackend              *apiv1.Service
-	//TODO: Change this back into an error when https://github.com/imdario/mergo/issues/100 is resolved
-	FastCGI            fastcgi.Config
-	Denied             *string
-	ExternalAuth       authreq.Config
-	EnableGlobalAuth   bool
-	HTTP2PushPreload   bool
-	Opentracing        opentracing.Config
-	Opentelemetry      opentelemetry.Config
-	Proxy              proxy.Config
-	ProxySSL           proxyssl.Config
-	RateLimit          ratelimit.Config
-	GlobalRateLimit    globalratelimit.Config
-	Redirect           redirect.Config
-	Rewrite            rewrite.Config
-	Satisfy            string
-	ServerSnippet      string
-	ServiceUpstream    bool
-	SessionAffinity    sessionaffinity.Config
-	SSLPassthrough     bool
-	UsePortInRedirects bool
-	UpstreamHashBy     upstreamhashby.Config
-	LoadBalancing      string
-	UpstreamVhost      string
-	Whitelist          ipwhitelist.SourceRange
-	Denylist           ipdenylist.SourceRange
-	XForwardedPrefix   string
-	SSLCipher          sslcipher.Config
-	Logs               log.Config
-	ModSecurity        modsecurity.Config
-	Mirror             mirror.Config
-	StreamSnippet      string
-=======
-	BackendProtocol      string
-	Aliases              []string
-	BasicDigestAuth      auth.Config
-	Canary               canary.Config
-	CertificateAuth      authtls.Config
-	ClientBodyBufferSize string
-	ConfigurationSnippet string
-	Connection           connection.Config
-	CorsConfig           cors.Config
-	CustomHTTPErrors     []int
-	DefaultBackend       *apiv1.Service
-	Denied               *string
-	ExternalAuth         authreq.Config
-	EnableGlobalAuth     bool
-	HTTP2PushPreload     bool
-	Opentracing          opentracing.Config
-	Opentelemetry        opentelemetry.Config
-	Proxy                proxy.Config
-	ProxySSL             proxyssl.Config
-	RateLimit            ratelimit.Config
-	GlobalRateLimit      globalratelimit.Config
-	Redirect             redirect.Config
-	Rewrite              rewrite.Config
-	Satisfy              string
-	ServerSnippet        string
-	ServiceUpstream      bool
-	SessionAffinity      sessionaffinity.Config
-	SSLPassthrough       bool
-	UsePortInRedirects   bool
-	UpstreamHashBy       upstreamhashby.Config
-	LoadBalancing        string
-	UpstreamVhost        string
-	Whitelist            ipwhitelist.SourceRange
-	Denylist             ipdenylist.SourceRange
-	XForwardedPrefix     string
-	SSLCipher            sslcipher.Config
-	Logs                 log.Config
-	ModSecurity          modsecurity.Config
-	Mirror               mirror.Config
-	StreamSnippet        string
->>>>>>> 90ed0ccd
+	Denied                      *string
+	ExternalAuth                authreq.Config
+	EnableGlobalAuth            bool
+	HTTP2PushPreload            bool
+	Opentracing                 opentracing.Config
+	Opentelemetry               opentelemetry.Config
+	Proxy                       proxy.Config
+	ProxySSL                    proxyssl.Config
+	RateLimit                   ratelimit.Config
+	GlobalRateLimit             globalratelimit.Config
+	Redirect                    redirect.Config
+	Rewrite                     rewrite.Config
+	Satisfy                     string
+	ServerSnippet               string
+	ServiceUpstream             bool
+	SessionAffinity             sessionaffinity.Config
+	SSLPassthrough              bool
+	UsePortInRedirects          bool
+	UpstreamHashBy              upstreamhashby.Config
+	LoadBalancing               string
+	UpstreamVhost               string
+	Whitelist                   ipwhitelist.SourceRange
+	Denylist                    ipdenylist.SourceRange
+	XForwardedPrefix            string
+	SSLCipher                   sslcipher.Config
+	Logs                        log.Config
+	ModSecurity                 modsecurity.Config
+	Mirror                      mirror.Config
+	StreamSnippet               string
 }
 
 // Extractor defines the annotation parsers to be used in the extraction of annotations
@@ -172,7 +127,6 @@
 func NewAnnotationExtractor(cfg resolver.Resolver) Extractor {
 	return Extractor{
 		map[string]parser.IngressAnnotation{
-<<<<<<< HEAD
 			"Aliases":                     alias.NewParser(cfg),
 			"BasicDigestAuth":             auth.NewParser(auth.AuthDirectory, cfg),
 			"Canary":                      canary.NewParser(cfg),
@@ -184,7 +138,6 @@
 			"CustomHTTPErrors":            customhttperrors.NewParser(cfg),
 			"DisableProxyInterceptErrors": disableproxyintercepterrors.NewParser(cfg),
 			"DefaultBackend":              defaultbackend.NewParser(cfg),
-			"FastCGI":                     fastcgi.NewParser(cfg),
 			"ExternalAuth":                authreq.NewParser(cfg),
 			"EnableGlobalAuth":            authreqglobal.NewParser(cfg),
 			"HTTP2PushPreload":            http2pushpreload.NewParser(cfg),
@@ -214,47 +167,6 @@
 			"ModSecurity":                 modsecurity.NewParser(cfg),
 			"Mirror":                      mirror.NewParser(cfg),
 			"StreamSnippet":               streamsnippet.NewParser(cfg),
-=======
-			"Aliases":              alias.NewParser(cfg),
-			"BasicDigestAuth":      auth.NewParser(auth.AuthDirectory, cfg),
-			"Canary":               canary.NewParser(cfg),
-			"CertificateAuth":      authtls.NewParser(cfg),
-			"ClientBodyBufferSize": clientbodybuffersize.NewParser(cfg),
-			"ConfigurationSnippet": snippet.NewParser(cfg),
-			"Connection":           connection.NewParser(cfg),
-			"CorsConfig":           cors.NewParser(cfg),
-			"CustomHTTPErrors":     customhttperrors.NewParser(cfg),
-			"DefaultBackend":       defaultbackend.NewParser(cfg),
-			"ExternalAuth":         authreq.NewParser(cfg),
-			"EnableGlobalAuth":     authreqglobal.NewParser(cfg),
-			"HTTP2PushPreload":     http2pushpreload.NewParser(cfg),
-			"Opentracing":          opentracing.NewParser(cfg),
-			"Opentelemetry":        opentelemetry.NewParser(cfg),
-			"Proxy":                proxy.NewParser(cfg),
-			"ProxySSL":             proxyssl.NewParser(cfg),
-			"RateLimit":            ratelimit.NewParser(cfg),
-			"GlobalRateLimit":      globalratelimit.NewParser(cfg),
-			"Redirect":             redirect.NewParser(cfg),
-			"Rewrite":              rewrite.NewParser(cfg),
-			"Satisfy":              satisfy.NewParser(cfg),
-			"ServerSnippet":        serversnippet.NewParser(cfg),
-			"ServiceUpstream":      serviceupstream.NewParser(cfg),
-			"SessionAffinity":      sessionaffinity.NewParser(cfg),
-			"SSLPassthrough":       sslpassthrough.NewParser(cfg),
-			"UsePortInRedirects":   portinredirect.NewParser(cfg),
-			"UpstreamHashBy":       upstreamhashby.NewParser(cfg),
-			"LoadBalancing":        loadbalancing.NewParser(cfg),
-			"UpstreamVhost":        upstreamvhost.NewParser(cfg),
-			"Whitelist":            ipwhitelist.NewParser(cfg),
-			"Denylist":             ipdenylist.NewParser(cfg),
-			"XForwardedPrefix":     xforwardedprefix.NewParser(cfg),
-			"SSLCipher":            sslcipher.NewParser(cfg),
-			"Logs":                 log.NewParser(cfg),
-			"BackendProtocol":      backendprotocol.NewParser(cfg),
-			"ModSecurity":          modsecurity.NewParser(cfg),
-			"Mirror":               mirror.NewParser(cfg),
-			"StreamSnippet":        streamsnippet.NewParser(cfg),
->>>>>>> 90ed0ccd
 		},
 	}
 }
