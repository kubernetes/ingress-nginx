# ingress-nginx

[ingress-nginx](https://github.com/kubernetes/ingress-nginx) Ingress controller for Kubernetes using NGINX as a reverse proxy and load balancer

![Version: 4.6.1](https://img.shields.io/badge/Version-4.6.1-informational?style=flat-square) ![AppVersion: 1.7.1](https://img.shields.io/badge/AppVersion-1.7.1-informational?style=flat-square)

To use, add `ingressClassName: nginx` spec field or the `kubernetes.io/ingress.class: nginx` annotation to your Ingress resources.

This chart bootstraps an ingress-nginx deployment on a [Kubernetes](http://kubernetes.io) cluster using the [Helm](https://helm.sh) package manager.

## Requirements

Kubernetes: `>=1.20.0-0`

## Get Repo Info

```console
helm repo add ingress-nginx https://kubernetes.github.io/ingress-nginx
helm repo update
```

## Install Chart

**Important:** only helm3 is supported

```console
helm install [RELEASE_NAME] ingress-nginx/ingress-nginx
```

The command deploys ingress-nginx on the Kubernetes cluster in the default configuration.

_See [configuration](#configuration) below._

_See [helm install](https://helm.sh/docs/helm/helm_install/) for command documentation._

## Uninstall Chart

```console
helm uninstall [RELEASE_NAME]
```

This removes all the Kubernetes components associated with the chart and deletes the release.

_See [helm uninstall](https://helm.sh/docs/helm/helm_uninstall/) for command documentation._

## Upgrading Chart

```console
helm upgrade [RELEASE_NAME] [CHART] --install
```

_See [helm upgrade](https://helm.sh/docs/helm/helm_upgrade/) for command documentation._

### Migrating from stable/nginx-ingress

There are two main ways to migrate a release from `stable/nginx-ingress` to `ingress-nginx/ingress-nginx` chart:

1. For Nginx Ingress controllers used for non-critical services, the easiest method is to [uninstall](#uninstall-chart) the old release and [install](#install-chart) the new one
1. For critical services in production that require zero-downtime, you will want to:
    1. [Install](#install-chart) a second Ingress controller
    1. Redirect your DNS traffic from the old controller to the new controller
    1. Log traffic from both controllers during this changeover
    1. [Uninstall](#uninstall-chart) the old controller once traffic has fully drained from it

Note that there are some different and upgraded configurations between the two charts, described by Rimas Mocevicius from JFrog in the "Upgrading to ingress-nginx Helm chart" section of [Migrating from Helm chart nginx-ingress to ingress-nginx](https://rimusz.net/migrating-to-ingress-nginx). As the `ingress-nginx/ingress-nginx` chart continues to update, you will want to check current differences by running [helm configuration](#configuration) commands on both charts.

## Configuration

See [Customizing the Chart Before Installing](https://helm.sh/docs/intro/using_helm/#customizing-the-chart-before-installing). To see all configurable options with detailed comments, visit the chart's [values.yaml](./values.yaml), or run these configuration commands:

```console
helm show values ingress-nginx/ingress-nginx
```

### PodDisruptionBudget

Note that the PodDisruptionBudget resource will only be defined if the replicaCount is greater than one,
else it would make it impossible to evacuate a node. See [gh issue #7127](https://github.com/helm/charts/issues/7127) for more info.

### Prometheus Metrics

The Ingress-Nginx Controller can export Prometheus metrics, by setting `controller.metrics.enabled` to `true`.

You can add Prometheus annotations to the metrics service using `controller.metrics.service.annotations`.
Alternatively, if you use the Prometheus Operator, you can enable ServiceMonitor creation using `controller.metrics.serviceMonitor.enabled`. And set `controller.metrics.serviceMonitor.additionalLabels.release="prometheus"`. "release=prometheus" should match the label configured in the prometheus servicemonitor ( see `kubectl get servicemonitor prometheus-kube-prom-prometheus -oyaml -n prometheus`)

### ingress-nginx nginx\_status page/stats server

Previous versions of this chart had a `controller.stats.*` configuration block, which is now obsolete due to the following changes in Ingress-Nginx Controller:

- In [0.16.1](https://github.com/kubernetes/ingress-nginx/blob/main/Changelog.md#0161), the vts (virtual host traffic status) dashboard was removed
- In [0.23.0](https://github.com/kubernetes/ingress-nginx/blob/main/Changelog.md#0230), the status page at port 18080 is now a unix socket webserver only available at localhost.
  You can use `curl --unix-socket /tmp/nginx-status-server.sock http://localhost/nginx_status` inside the controller container to access it locally, or use the snippet from [nginx-ingress changelog](https://github.com/kubernetes/ingress-nginx/blob/main/Changelog.md#0230) to re-enable the http server

### ExternalDNS Service Configuration

Add an [ExternalDNS](https://github.com/kubernetes-sigs/external-dns) annotation to the LoadBalancer service:

```yaml
controller:
  service:
    annotations:
      external-dns.alpha.kubernetes.io/hostname: kubernetes-example.com.
```

### AWS L7 ELB with SSL Termination

Annotate the controller as shown in the [nginx-ingress l7 patch](https://github.com/kubernetes/ingress-nginx/blob/ab3a789caae65eec4ad6e3b46b19750b481b6bce/deploy/aws/l7/service-l7.yaml):

```yaml
controller:
  service:
    targetPorts:
      http: http
      https: http
    annotations:
      service.beta.kubernetes.io/aws-load-balancer-ssl-cert: arn:aws:acm:XX-XXXX-X:XXXXXXXXX:certificate/XXXXXXXX-XXXX-XXXX-XXXX-XXXXXXXXXX
      service.beta.kubernetes.io/aws-load-balancer-backend-protocol: "http"
      service.beta.kubernetes.io/aws-load-balancer-ssl-ports: "https"
      service.beta.kubernetes.io/aws-load-balancer-connection-idle-timeout: '3600'
```

### Additional Internal Load Balancer

This setup is useful when you need both external and internal load balancers but don't want to have multiple ingress controllers and multiple ingress objects per application.

By default, the ingress object will point to the external load balancer address, but if correctly configured, you can make use of the internal one if the URL you are looking up resolves to the internal load balancer's URL.

You'll need to set both the following values:

`controller.service.internal.enabled`
`controller.service.internal.annotations`

If one of them is missing the internal load balancer will not be deployed. Example you may have `controller.service.internal.enabled=true` but no annotations set, in this case no action will be taken.

`controller.service.internal.annotations` varies with the cloud service you're using.

Example for AWS:

```yaml
controller:
  service:
    internal:
      enabled: true
      annotations:
        # Create internal ELB
        service.beta.kubernetes.io/aws-load-balancer-internal: "true"
        # Any other annotation can be declared here.
```

Example for GCE:

```yaml
controller:
  service:
    internal:
      enabled: true
      annotations:
        # Create internal LB. More information: https://cloud.google.com/kubernetes-engine/docs/how-to/internal-load-balancing
        # For GKE versions 1.17 and later
        networking.gke.io/load-balancer-type: "Internal"
        # For earlier versions
        # cloud.google.com/load-balancer-type: "Internal"

        # Any other annotation can be declared here.
```

Example for Azure:

```yaml
controller:
  service:
      annotations:
        # Create internal LB
        service.beta.kubernetes.io/azure-load-balancer-internal: "true"
        # Any other annotation can be declared here.
```

Example for Oracle Cloud Infrastructure:

```yaml
controller:
  service:
      annotations:
        # Create internal LB
        service.beta.kubernetes.io/oci-load-balancer-internal: "true"
        # Any other annotation can be declared here.
```

An use case for this scenario is having a split-view DNS setup where the public zone CNAME records point to the external balancer URL while the private zone CNAME records point to the internal balancer URL. This way, you only need one ingress kubernetes object.

Optionally you can set `controller.service.loadBalancerIP` if you need a static IP for the resulting `LoadBalancer`.

### Ingress Admission Webhooks

With nginx-ingress-controller version 0.25+, the Ingress-Nginx Controller pod exposes an endpoint that will integrate with the `validatingwebhookconfiguration` Kubernetes feature to prevent bad ingress from being added to the cluster.
**This feature is enabled by default since 0.31.0.**

With nginx-ingress-controller in 0.25.* work only with kubernetes 1.14+, 0.26 fix [this issue](https://github.com/kubernetes/ingress-nginx/pull/4521)

#### How the Chart Configures the Hooks
A validating and configuration requires the endpoint to which the request is sent to use TLS. It is possible to set up custom certificates to do this, but in most cases, a self-signed certificate is enough. The setup of this component requires some more complex orchestration when using helm. The steps are created to be idempotent and to allow turning the feature on and off without running into helm quirks.

1. A pre-install hook provisions a certificate into the same namespace using a format compatible with provisioning using end user certificates. If the certificate already exists, the hook exits.
2. The Ingress-Nginx Controller pod is configured to use a TLS proxy container, which will load that certificate.
3. Validating and Mutating webhook configurations are created in the cluster.
4. A post-install hook reads the CA from the secret created by step 1 and patches the Validating and Mutating webhook configurations. This process will allow a custom CA provisioned by some other process to also be patched into the webhook configurations. The chosen failure policy is also patched into the webhook configurations

#### Alternatives
It should be possible to use [cert-manager/cert-manager](https://github.com/cert-manager/cert-manager) if a more complete solution is required.

You can enable automatic self-signed TLS certificate provisioning via cert-manager by setting the `controller.admissionWebhooks.certManager.enabled` value to true.

Please ensure that cert-manager is correctly installed and configured.

### Helm Error When Upgrading: spec.clusterIP: Invalid value: ""

If you are upgrading this chart from a version between 0.31.0 and 1.2.2 then you may get an error like this:

```console
Error: UPGRADE FAILED: Service "?????-controller" is invalid: spec.clusterIP: Invalid value: "": field is immutable
```

Detail of how and why are in [this issue](https://github.com/helm/charts/pull/13646) but to resolve this you can set `xxxx.service.omitClusterIP` to `true` where `xxxx` is the service referenced in the error.

As of version `1.26.0` of this chart, by simply not providing any clusterIP value, `invalid: spec.clusterIP: Invalid value: "": field is immutable` will no longer occur since `clusterIP: ""` will not be rendered.

## Values

| Key | Type | Default | Description |
|-----|------|---------|-------------|
| commonLabels | object | `{}` |  |
| controller.addHeaders | object | `{}` | Will add custom headers before sending response traffic to the client according to: https://kubernetes.github.io/ingress-nginx/user-guide/nginx-configuration/configmap/#add-headers |
| controller.admissionWebhooks.annotations | object | `{}` |  |
| controller.admissionWebhooks.certManager.admissionCert.duration | string | `""` |  |
| controller.admissionWebhooks.certManager.enabled | bool | `false` |  |
| controller.admissionWebhooks.certManager.rootCert.duration | string | `""` |  |
| controller.admissionWebhooks.certificate | string | `"/usr/local/certificates/cert"` |  |
| controller.admissionWebhooks.createSecretJob.resources | object | `{}` |  |
| controller.admissionWebhooks.createSecretJob.securityContext.allowPrivilegeEscalation | bool | `false` |  |
| controller.admissionWebhooks.enabled | bool | `true` |  |
| controller.admissionWebhooks.existingPsp | string | `""` | Use an existing PSP instead of creating one |
| controller.admissionWebhooks.extraEnvs | list | `[]` | Additional environment variables to set |
| controller.admissionWebhooks.failurePolicy | string | `"Fail"` | Admission Webhook failure policy to use |
| controller.admissionWebhooks.key | string | `"/usr/local/certificates/key"` |  |
| controller.admissionWebhooks.labels | object | `{}` | Labels to be added to admission webhooks |
| controller.admissionWebhooks.namespaceSelector | object | `{}` |  |
| controller.admissionWebhooks.networkPolicyEnabled | bool | `false` |  |
| controller.admissionWebhooks.objectSelector | object | `{}` |  |
| controller.admissionWebhooks.patch.enabled | bool | `true` |  |
| controller.admissionWebhooks.patch.image.digest | string | `"sha256:01d181618f270f2a96c04006f33b2699ad3ccb02da48d0f89b22abce084b292f"` |  |
| controller.admissionWebhooks.patch.image.image | string | `"ingress-nginx/kube-webhook-certgen"` |  |
| controller.admissionWebhooks.patch.image.pullPolicy | string | `"IfNotPresent"` |  |
| controller.admissionWebhooks.patch.image.registry | string | `"registry.k8s.io"` |  |
| controller.admissionWebhooks.patch.image.tag | string | `"v20230312-helm-chart-4.5.2-28-g66a760794"` |  |
| controller.admissionWebhooks.patch.labels | object | `{}` | Labels to be added to patch job resources |
| controller.admissionWebhooks.patch.nodeSelector."kubernetes.io/os" | string | `"linux"` |  |
| controller.admissionWebhooks.patch.podAnnotations | object | `{}` |  |
| controller.admissionWebhooks.patch.priorityClassName | string | `""` | Provide a priority class name to the webhook patching job # |
| controller.admissionWebhooks.patch.securityContext.fsGroup | int | `2000` |  |
| controller.admissionWebhooks.patch.securityContext.runAsNonRoot | bool | `true` |  |
| controller.admissionWebhooks.patch.securityContext.runAsUser | int | `2000` |  |
| controller.admissionWebhooks.patch.tolerations | list | `[]` |  |
| controller.admissionWebhooks.patchWebhookJob.resources | object | `{}` |  |
| controller.admissionWebhooks.patchWebhookJob.securityContext.allowPrivilegeEscalation | bool | `false` |  |
| controller.admissionWebhooks.port | int | `8443` |  |
| controller.admissionWebhooks.service.annotations | object | `{}` |  |
| controller.admissionWebhooks.service.externalIPs | list | `[]` |  |
| controller.admissionWebhooks.service.loadBalancerSourceRanges | list | `[]` |  |
| controller.admissionWebhooks.service.nameSuffix | string | `"admission"` | - Suffix to be used to name the admission webhook service |
| controller.admissionWebhooks.service.servicePort | int | `443` |  |
| controller.admissionWebhooks.service.type | string | `"ClusterIP"` |  |
| controller.affinity | object | `{}` | Affinity and anti-affinity rules for server scheduling to nodes # Ref: https://kubernetes.io/docs/concepts/configuration/assign-pod-node/#affinity-and-anti-affinity # |
| controller.allowSnippetAnnotations | bool | `true` | This configuration defines if Ingress Controller should allow users to set their own *-snippet annotations, otherwise this is forbidden / dropped when users add those annotations. Global snippets in ConfigMap are still respected |
| controller.annotations | object | `{}` | Annotations to be added to the controller Deployment or DaemonSet # |
| controller.autoscaling.annotations | object | `{}` |  |
| controller.autoscaling.behavior | object | `{}` |  |
| controller.autoscaling.enabled | bool | `false` |  |
| controller.autoscaling.maxReplicas | int | `11` |  |
| controller.autoscaling.minReplicas | int | `1` |  |
| controller.autoscaling.targetCPUUtilizationPercentage | int | `50` |  |
| controller.autoscaling.targetMemoryUtilizationPercentage | int | `50` |  |
| controller.autoscalingTemplate | list | `[]` |  |
| controller.config | object | `{}` | Will add custom configuration options to Nginx https://kubernetes.github.io/ingress-nginx/user-guide/nginx-configuration/configmap/ |
| controller.configAnnotations | object | `{}` | Annotations to be added to the controller config configuration configmap. |
| controller.configMapNamespace | string | `""` | Allows customization of the configmap / nginx-configmap namespace; defaults to $(POD_NAMESPACE) |
| controller.containerName | string | `"controller"` | Configures the controller container name |
| controller.containerPort | object | `{"http":80,"https":443}` | Configures the ports that the nginx-controller listens on |
| controller.customTemplate.configMapKey | string | `""` |  |
| controller.customTemplate.configMapName | string | `""` |  |
| controller.dnsConfig | object | `{}` | Optionally customize the pod dnsConfig. |
| controller.dnsPolicy | string | `"ClusterFirst"` | Optionally change this to ClusterFirstWithHostNet in case you have 'hostNetwork: true'. By default, while using host network, name resolution uses the host's DNS. If you wish nginx-controller to keep resolving names inside the k8s network, use ClusterFirstWithHostNet. |
| controller.electionID | string | `""` | Election ID to use for status update, by default it uses the controller name combined with a suffix of 'leader' |
| controller.enableMimalloc | bool | `true` | Enable mimalloc as a drop-in replacement for malloc. # ref: https://github.com/microsoft/mimalloc # |
| controller.enableTopologyAwareRouting | bool | `false` | This configuration enables Topology Aware Routing feature, used together with service annotation service.kubernetes.io/topology-aware-hints="auto" Defaults to false |
| controller.existingPsp | string | `""` | Use an existing PSP instead of creating one |
| controller.extraArgs | object | `{}` | Additional command line arguments to pass to Ingress-Nginx Controller E.g. to specify the default SSL certificate you can use |
| controller.extraContainers | list | `[]` | Additional containers to be added to the controller pod. See https://github.com/lemonldap-ng-controller/lemonldap-ng-controller as example. |
| controller.extraEnvs | list | `[]` | Additional environment variables to set |
| controller.extraInitContainers | list | `[]` | Containers, which are run before the app containers are started. |
| controller.extraModules | list | `[]` | Modules, which are mounted into the core nginx image. See values.yaml for a sample to add opentelemetry module |
| controller.extraVolumeMounts | list | `[]` | Additional volumeMounts to the controller main container. |
| controller.extraVolumes | list | `[]` | Additional volumes to the controller pod. |
| controller.healthCheckHost | string | `""` | Address to bind the health check endpoint. It is better to set this option to the internal node address if the Ingress-Nginx Controller is running in the `hostNetwork: true` mode. |
| controller.healthCheckPath | string | `"/healthz"` | Path of the health check endpoint. All requests received on the port defined by the healthz-port parameter are forwarded internally to this path. |
| controller.hostNetwork | bool | `false` | Required for use with CNI based kubernetes installations (such as ones set up by kubeadm), since CNI and hostport don't mix yet. Can be deprecated once https://github.com/kubernetes/kubernetes/issues/23920 is merged |
| controller.hostPort.enabled | bool | `false` | Enable 'hostPort' or not |
| controller.hostPort.ports.http | int | `80` | 'hostPort' http port |
| controller.hostPort.ports.https | int | `443` | 'hostPort' https port |
| controller.hostname | object | `{}` | Optionally customize the pod hostname. |
| controller.image.allowPrivilegeEscalation | bool | `true` |  |
| controller.image.chroot | bool | `false` |  |
| controller.image.digest | string | `"sha256:7244b95ea47bddcb8267c1e625fb163fc183ef55448855e3ac52a7b260a60407"` |  |
| controller.image.digestChroot | string | `"sha256:e35d5ab487861b9d419c570e3530589229224a0762c7b4d2e2222434abb8d988"` |  |
| controller.image.image | string | `"ingress-nginx/controller"` |  |
| controller.image.pullPolicy | string | `"IfNotPresent"` |  |
| controller.image.registry | string | `"registry.k8s.io"` |  |
| controller.image.runAsUser | int | `101` |  |
| controller.image.tag | string | `"v1.7.1"` |  |
| controller.ingressClass | string | `"nginx"` | For backwards compatibility with ingress.class annotation, use ingressClass. Algorithm is as follows, first ingressClassName is considered, if not present, controller looks for ingress.class annotation |
| controller.ingressClassByName | bool | `false` | Process IngressClass per name (additionally as per spec.controller). |
| controller.ingressClassResource.controllerValue | string | `"k8s.io/ingress-nginx"` | Controller-value of the controller that is processing this ingressClass |
| controller.ingressClassResource.default | bool | `false` | Is this the default ingressClass for the cluster |
| controller.ingressClassResource.enabled | bool | `true` | Is this ingressClass enabled or not |
| controller.ingressClassResource.name | string | `"nginx"` | Name of the ingressClass |
| controller.ingressClassResource.parameters | object | `{}` | Parameters is a link to a custom resource containing additional configuration for the controller. This is optional if the controller does not require extra parameters. |
| controller.keda.apiVersion | string | `"keda.sh/v1alpha1"` |  |
| controller.keda.behavior | object | `{}` |  |
| controller.keda.cooldownPeriod | int | `300` |  |
| controller.keda.enabled | bool | `false` |  |
| controller.keda.maxReplicas | int | `11` |  |
| controller.keda.minReplicas | int | `1` |  |
| controller.keda.pollingInterval | int | `30` |  |
| controller.keda.restoreToOriginalReplicaCount | bool | `false` |  |
| controller.keda.scaledObject.annotations | object | `{}` |  |
| controller.keda.triggers | list | `[]` |  |
| controller.kind | string | `"Deployment"` | Use a `DaemonSet` or `Deployment` |
| controller.labels | object | `{}` | Labels to be added to the controller Deployment or DaemonSet and other resources that do not have option to specify labels # |
| controller.lifecycle | object | `{"preStop":{"exec":{"command":["/wait-shutdown"]}}}` | Improve connection draining when ingress controller pod is deleted using a lifecycle hook: With this new hook, we increased the default terminationGracePeriodSeconds from 30 seconds to 300, allowing the draining of connections up to five minutes. If the active connections end before that, the pod will terminate gracefully at that time. To effectively take advantage of this feature, the Configmap feature worker-shutdown-timeout new value is 240s instead of 10s. # |
| controller.livenessProbe.failureThreshold | int | `5` |  |
| controller.livenessProbe.httpGet.path | string | `"/healthz"` |  |
| controller.livenessProbe.httpGet.port | int | `10254` |  |
| controller.livenessProbe.httpGet.scheme | string | `"HTTP"` |  |
| controller.livenessProbe.initialDelaySeconds | int | `10` |  |
| controller.livenessProbe.periodSeconds | int | `10` |  |
| controller.livenessProbe.successThreshold | int | `1` |  |
| controller.livenessProbe.timeoutSeconds | int | `1` |  |
| controller.maxmindLicenseKey | string | `""` | Maxmind license key to download GeoLite2 Databases. # https://blog.maxmind.com/2019/12/18/significant-changes-to-accessing-and-using-geolite2-databases |
| controller.metrics.enabled | bool | `false` |  |
| controller.metrics.port | int | `10254` |  |
| controller.metrics.portName | string | `"metrics"` |  |
| controller.metrics.prometheusRule.additionalLabels | object | `{}` |  |
| controller.metrics.prometheusRule.enabled | bool | `false` |  |
| controller.metrics.prometheusRule.rules | list | `[]` |  |
| controller.metrics.service.annotations | object | `{}` |  |
| controller.metrics.service.externalIPs | list | `[]` | List of IP addresses at which the stats-exporter service is available # Ref: https://kubernetes.io/docs/user-guide/services/#external-ips # |
| controller.metrics.service.labels | object | `{}` | Labels to be added to the metrics service resource |
| controller.metrics.service.loadBalancerSourceRanges | list | `[]` |  |
| controller.metrics.service.nameSuffix | string | `"metrics"` | - Suffix to be used to name the metrics service |
| controller.metrics.service.servicePort | int | `10254` |  |
| controller.metrics.service.type | string | `"ClusterIP"` |  |
| controller.metrics.serviceMonitor.additionalLabels | object | `{}` |  |
| controller.metrics.serviceMonitor.enabled | bool | `false` |  |
| controller.metrics.serviceMonitor.metricRelabelings | list | `[]` |  |
| controller.metrics.serviceMonitor.namespace | string | `""` |  |
| controller.metrics.serviceMonitor.namespaceSelector | object | `{}` |  |
| controller.metrics.serviceMonitor.relabelings | list | `[]` |  |
| controller.metrics.serviceMonitor.scrapeInterval | string | `"30s"` |  |
| controller.metrics.serviceMonitor.targetLabels | list | `[]` |  |
| controller.minAvailable | int | `1` | Define either 'minAvailable' or 'maxUnavailable', never both. |
| controller.minReadySeconds | int | `0` | `minReadySeconds` to avoid killing pods before we are ready # |
| controller.name | string | `"controller"` |  |
| controller.nodeSelector | object | `{"kubernetes.io/os":"linux"}` | Node labels for controller pod assignment # Ref: https://kubernetes.io/docs/user-guide/node-selection/ # |
| controller.opentelemetry.containerSecurityContext.allowPrivilegeEscalation | bool | `false` |  |
| controller.opentelemetry.enabled | bool | `false` |  |
| controller.opentelemetry.image | string | `"registry.k8s.io/ingress-nginx/opentelemetry:v20230312-helm-chart-4.5.2-28-g66a760794@sha256:40f766ac4a9832f36f217bb0e98d44c8d38faeccbfe861fbc1a76af7e9ab257f"` |  |
| controller.podAnnotations | object | `{}` | Annotations to be added to controller pods # |
| controller.podLabels | object | `{}` | Labels to add to the pod container metadata |
| controller.podSecurityContext | object | `{}` | Security Context policies for controller pods |
| controller.priorityClassName | string | `""` |  |
| controller.proxySetHeaders | object | `{}` | Will add custom headers before sending traffic to backends according to https://github.com/kubernetes/ingress-nginx/tree/main/docs/examples/customization/custom-headers |
| controller.publishService | object | `{"enabled":true,"pathOverride":""}` | Allows customization of the source of the IP address or FQDN to report in the ingress status field. By default, it reads the information provided by the service. If disable, the status field reports the IP address of the node or nodes where an ingress controller pod is running. |
| controller.publishService.enabled | bool | `true` | Enable 'publishService' or not |
| controller.publishService.pathOverride | string | `""` | Allows overriding of the publish service to bind to Must be <namespace>/<service_name> |
| controller.readinessProbe.failureThreshold | int | `3` |  |
| controller.readinessProbe.httpGet.path | string | `"/healthz"` |  |
| controller.readinessProbe.httpGet.port | int | `10254` |  |
| controller.readinessProbe.httpGet.scheme | string | `"HTTP"` |  |
| controller.readinessProbe.initialDelaySeconds | int | `10` |  |
| controller.readinessProbe.periodSeconds | int | `10` |  |
| controller.readinessProbe.successThreshold | int | `1` |  |
| controller.readinessProbe.timeoutSeconds | int | `1` |  |
| controller.replicaCount | int | `1` |  |
| controller.reportNodeInternalIp | bool | `false` | Bare-metal considerations via the host network https://kubernetes.github.io/ingress-nginx/deploy/baremetal/#via-the-host-network Ingress status was blank because there is no Service exposing the Ingress-Nginx Controller in a configuration using the host network, the default --publish-service flag used in standard cloud setups does not apply |
| controller.resources.requests.cpu | string | `"100m"` |  |
| controller.resources.requests.memory | string | `"90Mi"` |  |
| controller.scope.enabled | bool | `false` | Enable 'scope' or not |
| controller.scope.namespace | string | `""` | Namespace to limit the controller to; defaults to $(POD_NAMESPACE) |
| controller.scope.namespaceSelector | string | `""` | When scope.enabled == false, instead of watching all namespaces, we watching namespaces whose labels only match with namespaceSelector. Format like foo=bar. Defaults to empty, means watching all namespaces. |
| controller.service.annotations | object | `{}` |  |
| controller.service.appProtocol | bool | `true` | If enabled is adding an appProtocol option for Kubernetes service. An appProtocol field replacing annotations that were using for setting a backend protocol. Here is an example for AWS: service.beta.kubernetes.io/aws-load-balancer-backend-protocol: http It allows choosing the protocol for each backend specified in the Kubernetes service. See the following GitHub issue for more details about the purpose: https://github.com/kubernetes/kubernetes/issues/40244 Will be ignored for Kubernetes versions older than 1.20 # |
| controller.service.enableHttp | bool | `true` |  |
| controller.service.enableHttps | bool | `true` |  |
| controller.service.enabled | bool | `true` |  |
| controller.service.external.enabled | bool | `true` |  |
| controller.service.externalIPs | list | `[]` | List of IP addresses at which the controller services are available # Ref: https://kubernetes.io/docs/user-guide/services/#external-ips # |
| controller.service.internal.annotations | object | `{}` | Annotations are mandatory for the load balancer to come up. Varies with the cloud service. |
| controller.service.internal.enabled | bool | `false` | Enables an additional internal load balancer (besides the external one). |
| controller.service.internal.loadBalancerSourceRanges | list | `[]` | Restrict access For LoadBalancer service. Defaults to 0.0.0.0/0. |
<<<<<<< HEAD
| controller.service.internal.nameSuffix | string | `"internal"` | - Suffix to be used to name the internal service |
=======
| controller.service.internal.ports | object | `{}` | Custom port mapping for internal service |
| controller.service.internal.targetPorts | object | `{}` | Custom target port mapping for internal service |
>>>>>>> 55e37c6f
| controller.service.ipFamilies | list | `["IPv4"]` | List of IP families (e.g. IPv4, IPv6) assigned to the service. This field is usually assigned automatically based on cluster configuration and the ipFamilyPolicy field. # Ref: https://kubernetes.io/docs/concepts/services-networking/dual-stack/ |
| controller.service.ipFamilyPolicy | string | `"SingleStack"` | Represents the dual-stack-ness requested or required by this Service. Possible values are SingleStack, PreferDualStack or RequireDualStack. The ipFamilies and clusterIPs fields depend on the value of this field. # Ref: https://kubernetes.io/docs/concepts/services-networking/dual-stack/ |
| controller.service.labels | object | `{}` |  |
| controller.service.loadBalancerIP | string | `""` | Used by cloud providers to connect the resulting `LoadBalancer` to a pre-existing static IP according to https://kubernetes.io/docs/concepts/services-networking/service/#loadbalancer |
| controller.service.loadBalancerSourceRanges | list | `[]` |  |
| controller.service.nodePorts.http | string | `""` |  |
| controller.service.nodePorts.https | string | `""` |  |
| controller.service.nodePorts.tcp | object | `{}` |  |
| controller.service.nodePorts.udp | object | `{}` |  |
| controller.service.ports.http | int | `80` |  |
| controller.service.ports.https | int | `443` |  |
| controller.service.targetPorts.http | string | `"http"` |  |
| controller.service.targetPorts.https | string | `"https"` |  |
| controller.service.type | string | `"LoadBalancer"` |  |
| controller.shareProcessNamespace | bool | `false` |  |
| controller.sysctls | object | `{}` | See https://kubernetes.io/docs/tasks/administer-cluster/sysctl-cluster/ for notes on enabling and using sysctls |
| controller.tcp.annotations | object | `{}` | Annotations to be added to the tcp config configmap |
| controller.tcp.configMapNamespace | string | `""` | Allows customization of the tcp-services-configmap; defaults to $(POD_NAMESPACE) |
| controller.terminationGracePeriodSeconds | int | `300` | `terminationGracePeriodSeconds` to avoid killing pods before we are ready # wait up to five minutes for the drain of connections # |
| controller.tolerations | list | `[]` | Node tolerations for server scheduling to nodes with taints # Ref: https://kubernetes.io/docs/concepts/configuration/assign-pod-node/ # |
| controller.topologySpreadConstraints | list | `[]` | Topology spread constraints rely on node labels to identify the topology domain(s) that each Node is in. # Ref: https://kubernetes.io/docs/concepts/workloads/pods/pod-topology-spread-constraints/ # |
| controller.udp.annotations | object | `{}` | Annotations to be added to the udp config configmap |
| controller.udp.configMapNamespace | string | `""` | Allows customization of the udp-services-configmap; defaults to $(POD_NAMESPACE) |
| controller.updateStrategy | object | `{}` | The update strategy to apply to the Deployment or DaemonSet # |
| controller.watchIngressWithoutClass | bool | `false` | Process Ingress objects without ingressClass annotation/ingressClassName field Overrides value for --watch-ingress-without-class flag of the controller binary Defaults to false |
| defaultBackend.affinity | object | `{}` |  |
| defaultBackend.autoscaling.annotations | object | `{}` |  |
| defaultBackend.autoscaling.enabled | bool | `false` |  |
| defaultBackend.autoscaling.maxReplicas | int | `2` |  |
| defaultBackend.autoscaling.minReplicas | int | `1` |  |
| defaultBackend.autoscaling.targetCPUUtilizationPercentage | int | `50` |  |
| defaultBackend.autoscaling.targetMemoryUtilizationPercentage | int | `50` |  |
| defaultBackend.containerSecurityContext | object | `{}` | Security Context policies for controller main container. See https://kubernetes.io/docs/tasks/administer-cluster/sysctl-cluster/ for notes on enabling and using sysctls # |
| defaultBackend.enabled | bool | `false` |  |
| defaultBackend.existingPsp | string | `""` | Use an existing PSP instead of creating one |
| defaultBackend.extraArgs | object | `{}` |  |
| defaultBackend.extraEnvs | list | `[]` | Additional environment variables to set for defaultBackend pods |
| defaultBackend.extraVolumeMounts | list | `[]` |  |
| defaultBackend.extraVolumes | list | `[]` |  |
| defaultBackend.image.allowPrivilegeEscalation | bool | `false` |  |
| defaultBackend.image.image | string | `"defaultbackend-amd64"` |  |
| defaultBackend.image.pullPolicy | string | `"IfNotPresent"` |  |
| defaultBackend.image.readOnlyRootFilesystem | bool | `true` |  |
| defaultBackend.image.registry | string | `"registry.k8s.io"` |  |
| defaultBackend.image.runAsNonRoot | bool | `true` |  |
| defaultBackend.image.runAsUser | int | `65534` |  |
| defaultBackend.image.tag | string | `"1.5"` |  |
| defaultBackend.labels | object | `{}` | Labels to be added to the default backend resources |
| defaultBackend.livenessProbe.failureThreshold | int | `3` |  |
| defaultBackend.livenessProbe.initialDelaySeconds | int | `30` |  |
| defaultBackend.livenessProbe.periodSeconds | int | `10` |  |
| defaultBackend.livenessProbe.successThreshold | int | `1` |  |
| defaultBackend.livenessProbe.timeoutSeconds | int | `5` |  |
| defaultBackend.minAvailable | int | `1` |  |
| defaultBackend.minReadySeconds | int | `0` | `minReadySeconds` to avoid killing pods before we are ready # |
| defaultBackend.name | string | `"defaultbackend"` |  |
| defaultBackend.nodeSelector | object | `{"kubernetes.io/os":"linux"}` | Node labels for default backend pod assignment # Ref: https://kubernetes.io/docs/user-guide/node-selection/ # |
| defaultBackend.podAnnotations | object | `{}` | Annotations to be added to default backend pods # |
| defaultBackend.podLabels | object | `{}` | Labels to add to the pod container metadata |
| defaultBackend.podSecurityContext | object | `{}` | Security Context policies for controller pods See https://kubernetes.io/docs/tasks/administer-cluster/sysctl-cluster/ for notes on enabling and using sysctls # |
| defaultBackend.port | int | `8080` |  |
| defaultBackend.priorityClassName | string | `""` |  |
| defaultBackend.readinessProbe.failureThreshold | int | `6` |  |
| defaultBackend.readinessProbe.initialDelaySeconds | int | `0` |  |
| defaultBackend.readinessProbe.periodSeconds | int | `5` |  |
| defaultBackend.readinessProbe.successThreshold | int | `1` |  |
| defaultBackend.readinessProbe.timeoutSeconds | int | `5` |  |
| defaultBackend.replicaCount | int | `1` |  |
| defaultBackend.resources | object | `{}` |  |
| defaultBackend.service.annotations | object | `{}` |  |
| defaultBackend.service.externalIPs | list | `[]` | List of IP addresses at which the default backend service is available # Ref: https://kubernetes.io/docs/user-guide/services/#external-ips # |
| defaultBackend.service.loadBalancerSourceRanges | list | `[]` |  |
| defaultBackend.service.servicePort | int | `80` |  |
| defaultBackend.service.type | string | `"ClusterIP"` |  |
| defaultBackend.serviceAccount.automountServiceAccountToken | bool | `true` |  |
| defaultBackend.serviceAccount.create | bool | `true` |  |
| defaultBackend.serviceAccount.name | string | `""` |  |
| defaultBackend.tolerations | list | `[]` | Node tolerations for server scheduling to nodes with taints # Ref: https://kubernetes.io/docs/concepts/configuration/assign-pod-node/ # |
| defaultBackend.updateStrategy | object | `{}` | The update strategy to apply to the Deployment or DaemonSet # |
| dhParam | string | `""` | A base64-encoded Diffie-Hellman parameter. This can be generated with: `openssl dhparam 4096 2> /dev/null | base64` # Ref: https://github.com/kubernetes/ingress-nginx/tree/main/docs/examples/customization/ssl-dh-param |
| imagePullSecrets | list | `[]` | Optional array of imagePullSecrets containing private registry credentials # Ref: https://kubernetes.io/docs/tasks/configure-pod-container/pull-image-private-registry/ |
| podSecurityPolicy.enabled | bool | `false` |  |
| portNamePrefix | string | `""` | Prefix for TCP and UDP ports names in ingress controller service # Some cloud providers, like Yandex Cloud may have a requirements for a port name regex to support cloud load balancer integration |
| rbac.create | bool | `true` |  |
| rbac.scope | bool | `false` |  |
| revisionHistoryLimit | int | `10` | Rollback limit # |
| serviceAccount.annotations | object | `{}` | Annotations for the controller service account |
| serviceAccount.automountServiceAccountToken | bool | `true` |  |
| serviceAccount.create | bool | `true` |  |
| serviceAccount.name | string | `""` |  |
| tcp | object | `{}` | TCP service key-value pairs # Ref: https://github.com/kubernetes/ingress-nginx/blob/main/docs/user-guide/exposing-tcp-udp-services.md # |
| udp | object | `{}` | UDP service key-value pairs # Ref: https://github.com/kubernetes/ingress-nginx/blob/main/docs/user-guide/exposing-tcp-udp-services.md # |<|MERGE_RESOLUTION|>--- conflicted
+++ resolved
@@ -407,12 +407,9 @@
 | controller.service.internal.annotations | object | `{}` | Annotations are mandatory for the load balancer to come up. Varies with the cloud service. |
 | controller.service.internal.enabled | bool | `false` | Enables an additional internal load balancer (besides the external one). |
 | controller.service.internal.loadBalancerSourceRanges | list | `[]` | Restrict access For LoadBalancer service. Defaults to 0.0.0.0/0. |
-<<<<<<< HEAD
 | controller.service.internal.nameSuffix | string | `"internal"` | - Suffix to be used to name the internal service |
-=======
 | controller.service.internal.ports | object | `{}` | Custom port mapping for internal service |
 | controller.service.internal.targetPorts | object | `{}` | Custom target port mapping for internal service |
->>>>>>> 55e37c6f
 | controller.service.ipFamilies | list | `["IPv4"]` | List of IP families (e.g. IPv4, IPv6) assigned to the service. This field is usually assigned automatically based on cluster configuration and the ipFamilyPolicy field. # Ref: https://kubernetes.io/docs/concepts/services-networking/dual-stack/ |
 | controller.service.ipFamilyPolicy | string | `"SingleStack"` | Represents the dual-stack-ness requested or required by this Service. Possible values are SingleStack, PreferDualStack or RequireDualStack. The ipFamilies and clusterIPs fields depend on the value of this field. # Ref: https://kubernetes.io/docs/concepts/services-networking/dual-stack/ |
 | controller.service.labels | object | `{}` |  |
