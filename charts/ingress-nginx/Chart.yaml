--- conflicted
+++ resolved
@@ -2,13 +2,8 @@
 name: ingress-nginx
 # When the version is modified, make sure the artifacthub.io/changes list is updated
 # Also update CHANGELOG.md
-<<<<<<< HEAD
-version: 4.0.20
-appVersion: 1.1.3
-=======
 version: 4.1.4
 appVersion: 1.2.1
->>>>>>> c262fc61
 home: https://github.com/kubernetes/ingress-nginx
 description: Ingress controller for Kubernetes using NGINX as a reverse proxy and load balancer
 icon: https://upload.wikimedia.org/wikipedia/commons/thumb/c/c5/Nginx_logo.svg/500px-Nginx_logo.svg.png
@@ -31,9 +26,6 @@
   # List of changes for the release in artifacthub.io
   # https://artifacthub.io/packages/helm/ingress-nginx/ingress-nginx?modal=changelog
   artifacthub.io/changes: |
-<<<<<<< HEAD
-    - "#8420 Add support for OpenShift's SCC"
-=======
     - "[8459](https://github.com/kubernetes/ingress-nginx/pull/8459) Update default allowed CORS headers"
     - "[8202](https://github.com/kubernetes/ingress-nginx/pull/8202) disable modsecurity on error page"
     - "[8178](https://github.com/kubernetes/ingress-nginx/pull/8178) Add header Host into mirror annotations"
@@ -41,5 +33,4 @@
     - "[8548](https://github.com/kubernetes/ingress-nginx/pull/8548) Implement reporting status classes in metrics"
     - "[8612](https://github.com/kubernetes/ingress-nginx/pull/8612) move so files under /etc/nginx/modules"
     - "[8624](https://github.com/kubernetes/ingress-nginx/pull/8624) Add patch to remove root and alias directives"
-    - "[8623](https://github.com/kubernetes/ingress-nginx/pull/8623) Improve path rule"
->>>>>>> c262fc61
+    - "[8623](https://github.com/kubernetes/ingress-nginx/pull/8623) Improve path rule"