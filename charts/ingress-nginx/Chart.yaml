annotations:
  artifacthub.io/changes: |-
    - "update web hook cert gen to latest release v20231226-1a7112e06"
    - "Update Ingress-Nginx version controller-v1.9.6"
  artifacthub.io/prerelease: "false"
apiVersion: v2
<<<<<<< HEAD
name: ingress-nginx
# When the version is modified, make sure the artifacthub.io/changes list is updated
# Also update CHANGELOG.md
version: 4.8.1
appVersion: 1.9.1
=======
appVersion: 1.9.6
description: Ingress controller for Kubernetes using NGINX as a reverse proxy and
  load balancer
>>>>>>> e00b45be
home: https://github.com/kubernetes/ingress-nginx
icon: https://upload.wikimedia.org/wikipedia/commons/thumb/c/c5/Nginx_logo.svg/500px-Nginx_logo.svg.png
keywords:
- ingress
- nginx
kubeVersion: '>=1.20.0-0'
maintainers:
- name: rikatz
- name: strongjz
- name: tao12345666333
name: ingress-nginx
sources:
- https://github.com/kubernetes/ingress-nginx
version: 4.9.1<|MERGE_RESOLUTION|>--- conflicted
+++ resolved
@@ -4,17 +4,9 @@
     - "Update Ingress-Nginx version controller-v1.9.6"
   artifacthub.io/prerelease: "false"
 apiVersion: v2
-<<<<<<< HEAD
-name: ingress-nginx
-# When the version is modified, make sure the artifacthub.io/changes list is updated
-# Also update CHANGELOG.md
-version: 4.8.1
-appVersion: 1.9.1
-=======
 appVersion: 1.9.6
 description: Ingress controller for Kubernetes using NGINX as a reverse proxy and
   load balancer
->>>>>>> e00b45be
 home: https://github.com/kubernetes/ingress-nginx
 icon: https://upload.wikimedia.org/wikipedia/commons/thumb/c/c5/Nginx_logo.svg/500px-Nginx_logo.svg.png
 keywords:
