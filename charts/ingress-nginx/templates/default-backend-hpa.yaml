{{- if and .Values.defaultBackend.enabled .Values.defaultBackend.autoscaling.enabled }}
apiVersion: {{ ternary "autoscaling/v2" "autoscaling/v2beta2" (.Capabilities.APIVersions.Has "autoscaling/v2") }}
kind: HorizontalPodAutoscaler
metadata:
  {{- with .Values.defaultBackend.autoscaling.annotations }}
  annotations: {{ toYaml . | nindent 4 }}
  {{- end }}
  labels:
    {{- include "ingress-nginx.labels" . | nindent 4 }}
    app.kubernetes.io/component: default-backend
    {{- with .Values.defaultBackend.labels }}
    {{- toYaml . | nindent 4 }}
    {{- end }}
<<<<<<< HEAD
  name: {{ template "ingress-nginx.defaultBackend.fullname" . }}
  namespace: {{ include "ingress-nginx.namespace" . }}
=======
  name: {{ include "ingress-nginx.defaultBackend.fullname" . }}
  namespace: {{ .Release.Namespace }}
>>>>>>> 0055ba3e
spec:
  scaleTargetRef:
    apiVersion: apps/v1
    kind: Deployment
    name: {{ include "ingress-nginx.defaultBackend.fullname" . }}
  minReplicas: {{ .Values.defaultBackend.autoscaling.minReplicas }}
  maxReplicas: {{ .Values.defaultBackend.autoscaling.maxReplicas }}
  metrics:
  {{- with .Values.defaultBackend.autoscaling.targetCPUUtilizationPercentage }}
  - type: Resource
    resource:
      name: cpu
      target:
        type: Utilization
        averageUtilization: {{ . }}
  {{- end }}
  {{- with .Values.defaultBackend.autoscaling.targetMemoryUtilizationPercentage }}
  - type: Resource
    resource:
      name: memory
      target:
        type: Utilization
        averageUtilization: {{ . }}
  {{- end }}
{{- end }}<|MERGE_RESOLUTION|>--- conflicted
+++ resolved
@@ -11,13 +11,8 @@
     {{- with .Values.defaultBackend.labels }}
     {{- toYaml . | nindent 4 }}
     {{- end }}
-<<<<<<< HEAD
-  name: {{ template "ingress-nginx.defaultBackend.fullname" . }}
+  name: {{ include "ingress-nginx.defaultBackend.fullname" . }}
   namespace: {{ include "ingress-nginx.namespace" . }}
-=======
-  name: {{ include "ingress-nginx.defaultBackend.fullname" . }}
-  namespace: {{ .Release.Namespace }}
->>>>>>> 0055ba3e
 spec:
   scaleTargetRef:
     apiVersion: apps/v1
