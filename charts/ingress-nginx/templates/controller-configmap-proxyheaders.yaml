--- conflicted
+++ resolved
@@ -9,16 +9,6 @@
     {{- toYaml . | nindent 4 }}
     {{- end }}
   name: {{ include "ingress-nginx.fullname" . }}-custom-proxy-headers
-<<<<<<< HEAD
   namespace: {{ include "ingress-nginx.namespace" . }}
-data:
-{{- if .Values.controller.proxySetHeaders }}
-{{ toYaml .Values.controller.proxySetHeaders | indent 2 }}
-{{ else if and .Values.controller.headers (not .Values.controller.proxySetHeaders) }}
-{{ toYaml .Values.controller.headers | indent 2 }}
-{{- end }}
-=======
-  namespace: {{ .Release.Namespace }}
 data: {{ toYaml .Values.controller.proxySetHeaders | nindent 2 }}
->>>>>>> 0055ba3e
 {{- end }}