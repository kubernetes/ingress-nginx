--- conflicted
+++ resolved
@@ -35,11 +35,8 @@
 	"k8s.io/ingress/core/pkg/ingress/annotations/redirect"
 	"k8s.io/ingress/core/pkg/ingress/annotations/rewrite"
 	"k8s.io/ingress/core/pkg/ingress/annotations/secureupstream"
-<<<<<<< HEAD
 	"k8s.io/ingress/core/pkg/ingress/annotations/serversnippet"
-=======
 	"k8s.io/ingress/core/pkg/ingress/annotations/serviceupstream"
->>>>>>> b2ad9e70
 	"k8s.io/ingress/core/pkg/ingress/annotations/sessionaffinity"
 	"k8s.io/ingress/core/pkg/ingress/annotations/snippet"
 	"k8s.io/ingress/core/pkg/ingress/annotations/sslpassthrough"
@@ -80,14 +77,11 @@
 			"SessionAffinity":      sessionaffinity.NewParser(),
 			"SSLPassthrough":       sslpassthrough.NewParser(),
 			"ConfigurationSnippet": snippet.NewParser(),
-<<<<<<< HEAD
 			"ServerSnippet":        serversnippet.NewParser(),
-=======
 			"Alias":                alias.NewParser(),
 			"ClientBodyBufferSize": clientbodybuffersize.NewParser(),
 			"DefaultBackend":       defaultbackend.NewParser(cfg),
 			"UpstreamVhost":        upstreamvhost.NewParser(),
->>>>>>> b2ad9e70
 		},
 	}
 }
@@ -125,13 +119,6 @@
 }
 
 const (
-<<<<<<< HEAD
-	secureUpstream  = "SecureUpstream"
-	healthCheck     = "HealthCheck"
-	sslPassthrough  = "SSLPassthrough"
-	sessionAffinity = "SessionAffinity"
-	serverSnippet   = "ServerSnippet"
-=======
 	secureUpstream       = "SecureUpstream"
 	healthCheck          = "HealthCheck"
 	sslPassthrough       = "SSLPassthrough"
@@ -140,7 +127,7 @@
 	serverAlias          = "Alias"
 	clientBodyBufferSize = "ClientBodyBufferSize"
 	certificateAuth      = "CertificateAuth"
->>>>>>> b2ad9e70
+  serverSnippet   = "ServerSnippet"
 )
 
 func (e *annotationExtractor) ServiceUpstream(ing *extensions.Ingress) bool {
@@ -182,14 +169,14 @@
 	return val.(*sessionaffinity.AffinityConfig)
 }
 
-<<<<<<< HEAD
 func (e *annotationExtractor) ServerSnippet(ing *extensions.Ingress) string {
 	val, err := e.annotations[serverSnippet].Parse(ing)
 	if err != nil {
 		glog.Errorf("error parsing server snippet: %v", err)
 	}
 	return val.(string)
-=======
+}
+
 func (e *annotationExtractor) CertificateAuth(ing *extensions.Ingress) *authtls.AuthSSLConfig {
 	val, err := e.annotations[certificateAuth].Parse(ing)
 	if errors.IsMissingAnnotations(err) {
@@ -201,5 +188,4 @@
 	}
 	secure := val.(*authtls.AuthSSLConfig)
 	return secure
->>>>>>> b2ad9e70
 }