/*
Copyright 2019 The Kubernetes Authors.

Licensed under the Apache License, Version 2.0 (the "License");
you may not use this file except in compliance with the License.
You may obtain a copy of the License at

    http://www.apache.org/licenses/LICENSE-2.0

Unless required by applicable law or agreed to in writing, software
distributed under the License is distributed on an "AS IS" BASIS,
WITHOUT WARRANTIES OR CONDITIONS OF ANY KIND, either express or implied.
See the License for the specific language governing permissions and
limitations under the License.
*/

package util

import (
	"fmt"
	"regexp"
	"strconv"
	"strings"

	"github.com/spf13/cobra"
	apiv1 "k8s.io/api/core/v1"
	"k8s.io/cli-runtime/pkg/genericclioptions"
)

// The default deployment and service names for ingress-nginx
const (
<<<<<<< HEAD
	DefaultIngressDeploymentName = "ingress-nginx-controller"
	DefaultIngressServiceName    = "ingress-nginx-controller"
	DefaultIngressContainerName  = ""
=======
	DefaultIngressDeploymentName = "ingress-nginx-controller" //#nosec G101
	DefaultIngressServiceName    = "ingress-nginx-controller" //#nosec G101
	DefaultIngressContainerName  = "controller"
>>>>>>> cf889c6c
)

// IssuePrefix is the github url that we can append an issue number to to link to it
const IssuePrefix = "https://github.com/kubernetes/ingress-nginx/issues/"

var versionRegex = regexp.MustCompile(`(\d)+\.(\d)+\.(\d)+.*`)

// PrintError receives an error value and prints it if it exists
func PrintError(e error) {
	if e != nil {
		fmt.Println(e)
	}
}

// ParseVersionString returns the major, minor, and patch numbers of a version string
func ParseVersionString(v string) (major, minor, patch int, err error) {
	parts := versionRegex.FindStringSubmatch(v)

	if len(parts) != 4 {
		return 0, 0, 0, fmt.Errorf("could not parse %v as a version string (like 0.20.3)", v)
	}

	major, err = strconv.Atoi(parts[1])
	if err != nil {
		return 0, 0, 0, err
	}
	minor, err = strconv.Atoi(parts[2])
	if err != nil {
		return 0, 0, 0, err
	}
	patch, err = strconv.Atoi(parts[3])
	if err != nil {
		return 0, 0, 0, err
	}
	return major, minor, patch, nil
}

// InVersionRangeInclusive checks that the middle version is between the other two versions
func InVersionRangeInclusive(start, v, stop string) bool {
	return !isVersionLessThan(v, start) && !isVersionLessThan(stop, v)
}

func isVersionLessThan(a, b string) bool {
	aMajor, aMinor, aPatch, err := ParseVersionString(a)
	if err != nil {
		panic(err)
	}

	bMajor, bMinor, bPatch, err := ParseVersionString(b)
	if err != nil {
		panic(err)
	}

	if aMajor != bMajor {
		return aMajor < bMajor
	}

	if aMinor != bMinor {
		return aMinor < bMinor
	}

	return aPatch < bPatch
}

// PodInDeployment returns whether a pod is part of a deployment with the given name
// a pod is considered to be in {deployment} if it is owned by a replicaset with a name of format {deployment}-otherchars
func PodInDeployment(pod *apiv1.Pod, deployment string) bool {
	for _, owner := range pod.OwnerReferences {
		if owner.Controller == nil || !*owner.Controller || owner.Kind != "ReplicaSet" {
			continue
		}

		if strings.Count(owner.Name, "-") != strings.Count(deployment, "-")+1 {
			continue
		}

		if strings.HasPrefix(owner.Name, deployment+"-") {
			return true
		}
	}
	return false
}

// AddPodFlag adds a --pod flag to a cobra command
func AddPodFlag(cmd *cobra.Command) *string {
	v := ""
	cmd.Flags().StringVar(&v, "pod", "", "Query a particular ingress-nginx pod")
	return &v
}

// AddDeploymentFlag adds a --deployment flag to a cobra command
func AddDeploymentFlag(cmd *cobra.Command) *string {
	v := ""
	cmd.Flags().StringVar(&v, "deployment", DefaultIngressDeploymentName, "The name of the ingress-nginx deployment")
	return &v
}

// AddSelectorFlag adds a --selector flag to a cobra command
func AddSelectorFlag(cmd *cobra.Command) *string {
	v := ""
	cmd.Flags().StringVarP(&v, "selector", "l", "", "Selector (label query) of the ingress-nginx pod")
	return &v
}

// AddContainerFlag adds a --container flag to a cobra command
func AddContainerFlag(cmd *cobra.Command) *string {
	v := ""
	cmd.Flags().StringVarP(&v, "container", "c", DefaultIngressContainerName, "The name of the ingress-nginx controller container")
	return &v
}

// AddServiceFlag adds a --service flag to a cobra command
func AddServiceFlag(cmd *cobra.Command) *string {
	v := ""
	cmd.Flags().StringVar(&v, "service", DefaultIngressServiceName, "The name of the ingress-nginx service")
	return &v
}

// GetNamespace takes a set of kubectl flag values and returns the namespace we should be operating in
func GetNamespace(flags *genericclioptions.ConfigFlags) string {
	namespace, _, err := flags.ToRawKubeConfigLoader().Namespace()
	if err != nil || namespace == "" {
		namespace = apiv1.NamespaceDefault
	}
	return namespace
}<|MERGE_RESOLUTION|>--- conflicted
+++ resolved
@@ -29,15 +29,9 @@
 
 // The default deployment and service names for ingress-nginx
 const (
-<<<<<<< HEAD
-	DefaultIngressDeploymentName = "ingress-nginx-controller"
-	DefaultIngressServiceName    = "ingress-nginx-controller"
-	DefaultIngressContainerName  = ""
-=======
 	DefaultIngressDeploymentName = "ingress-nginx-controller" //#nosec G101
 	DefaultIngressServiceName    = "ingress-nginx-controller" //#nosec G101
-	DefaultIngressContainerName  = "controller"
->>>>>>> cf889c6c
+	DefaultIngressContainerName  = ""
 )
 
 // IssuePrefix is the github url that we can append an issue number to to link to it
