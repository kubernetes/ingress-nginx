---

apiVersion: extensions/v1beta1
kind: Deployment
metadata:
  name: default-http-backend
  labels:
    app: default-http-backend
spec:
  replicas: 1
  selector:
    matchLabels:
      app: default-http-backend
  template:
    metadata:
      labels:
        app: default-http-backend
    spec:
      terminationGracePeriodSeconds: 60
      containers:
      - name: default-http-backend
        # Any image is permissible as long as:
        # 1. It serves a 404 page at /
        # 2. It serves 200 on a /healthz endpoint
        image: gcr.io/google_containers/defaultbackend:1.4
        livenessProbe:
          httpGet:
            path: /healthz
            port: 8080
            scheme: HTTP
          initialDelaySeconds: 30
          timeoutSeconds: 5
        ports:
        - containerPort: 8080
        resources:
          limits:
            cpu: 10m
            memory: 20Mi
          requests:
            cpu: 10m
            memory: 20Mi
---

apiVersion: v1
kind: Service
metadata:
  name: default-http-backend
  labels:
    app: default-http-backend
spec:
  ports:
  - port: 80
    targetPort: 8080
  selector:
    app: default-http-backend
---

kind: ConfigMap
apiVersion: v1
metadata:
  name: nginx-configuration
  labels:
    app: ingress-nginx
---

kind: ConfigMap
apiVersion: v1
metadata:
  name: tcp-services
---

kind: ConfigMap
apiVersion: v1
metadata:
  name: udp-services
---

apiVersion: v1
kind: ServiceAccount
metadata:
  name: nginx-ingress-serviceaccount

---

apiVersion: rbac.authorization.k8s.io/v1beta1
kind: ClusterRole
metadata:
  name: nginx-ingress-clusterrole
rules:
  - apiGroups:
      - ""
    resources:
      - configmaps
      - endpoints
      - nodes
      - pods
      - secrets
    verbs:
      - list
      - watch
  - apiGroups:
      - ""
    resources:
      - nodes
    verbs:
      - get
  - apiGroups:
      - ""
    resources:
      - services
    verbs:
      - get
      - list
      - watch
  - apiGroups:
      - "extensions"
    resources:
      - ingresses
    verbs:
      - get
      - list
      - watch
  - apiGroups:
      - ""
    resources:
        - events
    verbs:
        - create
        - patch
  - apiGroups:
      - "extensions"
    resources:
      - ingresses/status
    verbs:
      - update

---

apiVersion: rbac.authorization.k8s.io/v1beta1
kind: Role
metadata:
  name: nginx-ingress-role
rules:
  - apiGroups:
      - ""
    resources:
      - configmaps
      - pods
      - secrets
      - namespaces
    verbs:
      - get
  - apiGroups:
      - ""
    resources:
      - configmaps
    resourceNames:
      # Defaults to "<election-id>-<ingress-class>"
      # Here: "<ingress-controller-leader>-<nginx>"
      # This has to be adapted if you change either parameter
      # when launching the nginx-ingress-controller.
      - "ingress-controller-leader-nginx"
    verbs:
      - get
      - update
  - apiGroups:
      - ""
    resources:
      - configmaps
    verbs:
      - create
  - apiGroups:
      - ""
    resources:
      - endpoints
    verbs:
      - get

---

apiVersion: rbac.authorization.k8s.io/v1beta1
kind: RoleBinding
metadata:
  name: nginx-ingress-role-${NAMESPACE}
roleRef:
  apiGroup: rbac.authorization.k8s.io
  kind: Role
  name: nginx-ingress-role
subjects:
  - kind: ServiceAccount
    name: nginx-ingress-serviceaccount
    namespace: ${NAMESPACE}

---

apiVersion: rbac.authorization.k8s.io/v1beta1
kind: ClusterRoleBinding
metadata:
  name: nginx-ingress-clusterrole-${NAMESPACE}
roleRef:
  apiGroup: rbac.authorization.k8s.io
  kind: ClusterRole
  name: nginx-ingress-clusterrole
subjects:
  - kind: ServiceAccount
    name: nginx-ingress-serviceaccount
    namespace: ${NAMESPACE}
    
---

apiVersion: extensions/v1beta1
kind: Deployment
metadata:
  name: nginx-ingress-controller
spec:
  replicas: 1
  selector:
    matchLabels:
      app: ingress-nginx
  template:
    metadata:
      labels:
        app: ingress-nginx
      annotations:
        prometheus.io/port: '10254'
        prometheus.io/scrape: 'true'
    spec:
      terminationGracePeriodSeconds: 0
      serviceAccountName: nginx-ingress-serviceaccount
      initContainers:
      - name: enable-coredump
        image: busybox
        command:
        - /bin/sh
        - -c
        - |
          ulimit -c unlimited
          echo "/tmp/core.%e.%p" > /proc/sys/kernel/core_pattern
          sysctl -w fs.suid_dumpable=2
        securityContext:
          privileged: true
      containers:
        - name: nginx-ingress-controller
          image: ingress-controller/nginx-ingress-controller:dev
          args:
            - /nginx-ingress-controller
            - --default-backend-service=$(POD_NAMESPACE)/default-http-backend
            - --configmap=$(POD_NAMESPACE)/nginx-configuration
            - --tcp-services-configmap=$(POD_NAMESPACE)/tcp-services
            - --udp-services-configmap=$(POD_NAMESPACE)/udp-services
            - --publish-service=$(POD_NAMESPACE)/ingress-nginx
            - --annotations-prefix=nginx.ingress.kubernetes.io
            - --watch-namespace=${NAMESPACE}
          env:
            - name: POD_NAME
              valueFrom:
                fieldRef:
                  fieldPath: metadata.name
            - name: POD_NAMESPACE
              valueFrom:
                fieldRef:
                  fieldPath: metadata.namespace
<<<<<<< HEAD
            - name: STATSD_HOST
              value: '127.0.0.1'
            - name: STATSD_PORT
              value: '8125'
=======
          securityContext:
            capabilities:
                drop:
                - ALL
                add:
                - NET_BIND_SERVICE
            # www-data -> 33
            runAsUser: 33
>>>>>>> c97a90f3
          ports:
          - name: http
            containerPort: 80
          - name: https
            containerPort: 443
          livenessProbe:
            failureThreshold: 3
            httpGet:
              path: /healthz
              port: 10254
              scheme: HTTP
            initialDelaySeconds: 10
            periodSeconds: 10
            successThreshold: 1
            timeoutSeconds: 1
          readinessProbe:
            failureThreshold: 3
            httpGet:
              path: /healthz
              port: 10254
              scheme: HTTP
            periodSeconds: 10
            successThreshold: 1
            timeoutSeconds: 1<|MERGE_RESOLUTION|>--- conflicted
+++ resolved
@@ -260,12 +260,10 @@
               valueFrom:
                 fieldRef:
                   fieldPath: metadata.namespace
-<<<<<<< HEAD
             - name: STATSD_HOST
               value: '127.0.0.1'
             - name: STATSD_PORT
               value: '8125'
-=======
           securityContext:
             capabilities:
                 drop:
@@ -274,7 +272,6 @@
                 - NET_BIND_SERVICE
             # www-data -> 33
             runAsUser: 33
->>>>>>> c97a90f3
           ports:
           - name: http
             containerPort: 80
