--- conflicted
+++ resolved
@@ -26,6 +26,8 @@
 
 	"k8s.io/ingress-nginx/test/e2e/framework"
 )
+
+const dbgCmd = "/dbg backends all"
 
 var _ = framework.DescribeAnnotation("service-upstream", func() {
 	f := framework.NewDefaultFramework("serviceupstream")
@@ -57,14 +59,9 @@
 
 			ginkgo.By("checking if the Service Cluster IP and Port are used")
 			s := f.GetService(f.Namespace, framework.EchoService)
-			dbgCmd := "/dbg backends all"
 			output, err := f.ExecIngressPod(dbgCmd)
 			assert.Nil(ginkgo.GinkgoT(), err)
-<<<<<<< HEAD
-			assert.Contains(ginkgo.GinkgoT(), output, fmt.Sprintf(`{"address":%q`, s.Spec.ClusterIP))
-=======
-			assert.Contains(ginkgo.GinkgoT(), output, fmt.Sprintf(`"address": "%s"`, s.Spec.ClusterIP))
->>>>>>> a92e7b48
+			assert.Contains(ginkgo.GinkgoT(), output, fmt.Sprintf(`"address": %q`, s.Spec.ClusterIP))
 		})
 	})
 
@@ -90,14 +87,9 @@
 
 			ginkgo.By("checking if the Service Cluster IP and Port are used")
 			s := f.GetService(f.Namespace, framework.EchoService)
-			dbgCmd := "/dbg backends all"
 			output, err := f.ExecIngressPod(dbgCmd)
 			assert.Nil(ginkgo.GinkgoT(), err)
-<<<<<<< HEAD
-			assert.Contains(ginkgo.GinkgoT(), output, fmt.Sprintf(`{"address":%q`, s.Spec.ClusterIP))
-=======
-			assert.Contains(ginkgo.GinkgoT(), output, fmt.Sprintf(`"address": "%s"`, s.Spec.ClusterIP))
->>>>>>> a92e7b48
+			assert.Contains(ginkgo.GinkgoT(), output, fmt.Sprintf(`"address": %q`, s.Spec.ClusterIP))
 		})
 	})
 
@@ -125,14 +117,9 @@
 
 			ginkgo.By("checking if the Service Cluster IP and Port are not used")
 			s := f.GetService(f.Namespace, framework.EchoService)
-			dbgCmd := "/dbg backends all"
 			output, err := f.ExecIngressPod(dbgCmd)
 			assert.Nil(ginkgo.GinkgoT(), err)
-<<<<<<< HEAD
-			assert.NotContains(ginkgo.GinkgoT(), output, fmt.Sprintf(`{"address":%q`, s.Spec.ClusterIP))
-=======
-			assert.NotContains(ginkgo.GinkgoT(), output, fmt.Sprintf(`"address": "%s"`, s.Spec.ClusterIP))
->>>>>>> a92e7b48
+			assert.NotContains(ginkgo.GinkgoT(), output, fmt.Sprintf(`"address": %q`, s.Spec.ClusterIP))
 		})
 	})
 })