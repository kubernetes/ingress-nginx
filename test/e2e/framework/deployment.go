/*
Copyright 2017 The Kubernetes Authors.

Licensed under the Apache License, Version 2.0 (the "License");
you may not use this file except in compliance with the License.
You may obtain a copy of the License at

    http://www.apache.org/licenses/LICENSE-2.0

Unless required by applicable law or agreed to in writing, software
distributed under the License is distributed on an "AS IS" BASIS,
WITHOUT WARRANTIES OR CONDITIONS OF ANY KIND, either express or implied.
See the License for the specific language governing permissions and
limitations under the License.
*/

package framework

import (
	"context"
	"errors"
	"fmt"
	"os"
	"time"

	"github.com/onsi/ginkgo/v2"
	"github.com/stretchr/testify/assert"
	appsv1 "k8s.io/api/apps/v1"
	corev1 "k8s.io/api/core/v1"
	metav1 "k8s.io/apimachinery/pkg/apis/meta/v1"
	"k8s.io/apimachinery/pkg/util/intstr"
)

// EchoService name of the deployment for the echo app
const EchoService = "echo"

// SlowEchoService name of the deployment for the echo app
const SlowEchoService = "slow-echo"

// AlwaysSlowEchoService name of the deployment for the always slow echo app
const AlwaysSlowEchoService = "always-slow-echo"

// HTTPBunService name of the deployment for the httpbun app
const HTTPBunService = "httpbun"

// NipService name of external service using nip.io
const NIPService = "external-nip"

type deploymentOptions struct {
	namespace        string
	name             string
	replicas         int
	svcAnnotations   map[string]string
	image            string
	serviceName      string
	duplicateService bool
}

// WithDeploymentNamespace allows configuring the deployment's namespace
func WithDeploymentNamespace(n string) func(*deploymentOptions) {
	return func(o *deploymentOptions) {
		o.namespace = n
	}
}

// WithSvcTopologyAnnotations create svc with topology aware hints sets to auto
func WithSvcTopologyAnnotations() func(*deploymentOptions) {
	return func(o *deploymentOptions) {
		o.svcAnnotations = map[string]string{
			"service.kubernetes.io/topology-aware-hints": "auto",
		}
	}
}

// WithDeploymentName allows configuring the deployment's names
func WithDeploymentName(n string) func(*deploymentOptions) {
	return func(o *deploymentOptions) {
		o.name = n
	}
}

// WithDeploymentReplicas allows configuring the deployment's replicas count
func WithDeploymentReplicas(r int) func(*deploymentOptions) {
	return func(o *deploymentOptions) {
		o.replicas = r
	}
}

func WithName(n string) func(*deploymentOptions) {
	return func(o *deploymentOptions) {
		o.name = n
	}
}

// WithImage allows configuring the image for the deployments
func WithImage(i string) func(*deploymentOptions) {
	return func(o *deploymentOptions) {
		o.image = i
	}
}

// WithServiceName overrides the default service name connected to the deployment. To allow multiple deployments to
// match the same service an additional tag is used for the pods and ignored by the specified service.
func WithServiceName(s string) func(*deploymentOptions) {
	return func(o *deploymentOptions) {
		o.serviceName = s
	}
}

// NewEchoDeployment creates a new single replica deployment of the echo server image in a particular namespace
func (f *Framework) NewEchoDeployment(opts ...func(*deploymentOptions)) {
	options := &deploymentOptions{
<<<<<<< HEAD
		namespace:   f.Namespace,
		name:        EchoService,
		replicas:    1,
		image:       "registry.k8s.io/ingress-nginx/e2e-test-echo@sha256:4938d1d91a2b7d19454460a8c1b010b89f6ff92d2987fd889ac3e8fc3b70d91a",
		serviceName: "",
=======
		namespace: f.Namespace,
		name:      EchoService,
		replicas:  1,
		image:     "registry.k8s.io/ingress-nginx/e2e-test-echo@sha256:6fc5aa2994c86575975bb20a5203651207029a0d28e3f491d8a127d08baadab4",
>>>>>>> 54389680
	}
	for _, o := range opts {
		o(options)
	}

	// If a serviceName is defined then pods from any app will be labelled such that the specified service matches them
	podLabels := make(map[string]string)
	selectorLabels := make(map[string]string)
	podLabels["app"] = options.name
	if options.serviceName == "" {
		options.serviceName = options.name
		selectorLabels["app"] = options.name
	} else {
		podLabels["service"] = options.serviceName
		selectorLabels["service"] = options.serviceName
	}

	deployment := newDeployment(options.name, options.namespace, options.image, 80, int32(options.replicas),
		nil, nil, nil,
		[]corev1.VolumeMount{},
		[]corev1.Volume{},
		true,
		podLabels,
	)

	f.EnsureDeployment(deployment)

	service := &corev1.Service{
		ObjectMeta: metav1.ObjectMeta{
			Name:        options.serviceName,
			Namespace:   options.namespace,
			Annotations: options.svcAnnotations,
		},
		Spec: corev1.ServiceSpec{
			Ports: []corev1.ServicePort{
				{
					Name:       "http",
					Port:       80,
					TargetPort: intstr.FromInt(80),
					Protocol:   corev1.ProtocolTCP,
				},
			},
			Selector: selectorLabels,
		},
	}

	// If a service name is provided then don't throw an error if it already exists
	if options.serviceName == options.name {
		f.EnsureService(service)
	} else {
		f.EnsureServiceExists(service)
	}

	var err error
	// If service name is different to name then we could have more replicas than just those created by this ingress
	if options.serviceName == options.name {
		err = WaitForEndpoints(f.KubeClientSet, DefaultTimeout, options.serviceName, options.namespace, options.replicas)
	} else {
		err = WaitForMinimumEndpoints(f.KubeClientSet, DefaultTimeout, options.serviceName, options.namespace, options.replicas)
	}
	assert.Nil(ginkgo.GinkgoT(), err, "waiting for endpoints to become ready")
}

// BuildNipHost used to generate a nip host for DNS resolving
func BuildNIPHost(ip string) string {
	return fmt.Sprintf("%s.nip.io", ip)
}

// BuildNIPExternalNameService used to generate a service pointing to nip.io to
// help resolve to an IP address
func BuildNIPExternalNameService(f *Framework, ip, portName string) *corev1.Service {
	return &corev1.Service{
		ObjectMeta: metav1.ObjectMeta{
			Name:      NIPService,
			Namespace: f.Namespace,
		},
		Spec: corev1.ServiceSpec{
			ExternalName: BuildNIPHost(ip),
			Type:         corev1.ServiceTypeExternalName,
			Ports: []corev1.ServicePort{
				{
					Name:       portName,
					Port:       80,
					TargetPort: intstr.FromInt(80),
					Protocol:   "TCP",
				},
			},
		},
	}
}

// NewHttpbunDeployment creates a new single replica deployment of the httpbun
// server image in a particular namespace we return the ip for testing purposes
func (f *Framework) NewHttpbunDeployment(opts ...func(*deploymentOptions)) string {
	options := &deploymentOptions{
		namespace: f.Namespace,
		name:      HTTPBunService,
		replicas:  1,
		image:     "registry.k8s.io/ingress-nginx/e2e-test-httpbun:v20230505-v0.0.1",
	}
	for _, o := range opts {
		o(options)
	}

	deployment := newDeployment(options.name, options.namespace, options.image, 80, int32(options.replicas),
		nil, nil, nil,
		[]corev1.VolumeMount{},
		[]corev1.Volume{},
		true,
		nil,
	)

	f.EnsureDeployment(deployment)

	service := &corev1.Service{
		ObjectMeta: metav1.ObjectMeta{
			Name:        options.name,
			Namespace:   options.namespace,
			Annotations: options.svcAnnotations,
		},
		Spec: corev1.ServiceSpec{
			Ports: []corev1.ServicePort{
				{
					Name:       "http",
					Port:       80,
					TargetPort: intstr.FromInt(80),
					Protocol:   corev1.ProtocolTCP,
				},
			},
			Selector: map[string]string{
				"app": options.name,
			},
		},
	}

	s := f.EnsureService(service)

	err := WaitForEndpoints(f.KubeClientSet, DefaultTimeout, options.name, options.namespace, options.replicas)
	assert.Nil(ginkgo.GinkgoT(), err, "waiting for endpoints to become ready")

	return s.Spec.ClusterIPs[0]
}

// NewSlowEchoDeployment creates a new deployment of the slow echo server image in a particular namespace.
func (f *Framework) NewSlowEchoDeployment() {
	f.NewSlowEchoDeploymentWithOptions()
	return
}

// NewSlowEchoDeploymentWithOptions creates a new deployment of the slow echo server with functional options.
func (f *Framework) NewSlowEchoDeploymentWithOptions(opts ...func(*deploymentOptions)) {
	cfg := `#
events {
	worker_connections  1024;
	multi_accept on;
}

http {
	default_type 'text/plain';
	client_max_body_size 0;

	server {
		access_log on;
		access_log /dev/stdout;

		listen 80;

		location / {
			content_by_lua_block {
				ngx.print("ok")
			}
		}

		location ~ ^/sleep/(?<sleepTime>[0-9]+)$ {
			content_by_lua_block {
				ngx.sleep(ngx.var.sleepTime)
				ngx.print("ok after " .. ngx.var.sleepTime .. " seconds")
			}
		}
	}
}

`

	f.NGINXWithConfigDeploymentWithOptions(SlowEchoService, cfg, true, opts...)
}

// NewAlwaysSlowEchoDeployment creates a new deployment of the always slow echo server. This server will always sleep
// for the specified number of milliseconds before responding regardless of path.
func (f *Framework) NewAlwaysSlowEchoDeployment(sleepMillis int) {
	f.NewAlwaysSlowEchoDeploymentWithOptions(sleepMillis)
	return
}

// NewAlwaysSlowEchoDeploymentWithOptions creates a new deployment of the always slow echo server with functional options.
// This server always sleeps for the specified number of milliseconds before responding. NOTE: values for sleepMillis
// >= 2000 will cause the deployment to fail health checks, causing false positive test failures.
func (f *Framework) NewAlwaysSlowEchoDeploymentWithOptions(sleepMillis int, opts ...func(*deploymentOptions)) {
	delay := float32(sleepMillis) * 0.001
	cfg := fmt.Sprintf(`#
events {
	worker_connections  1024;
	multi_accept on;
}
http {
	default_type 'text/plain';
	client_max_body_size 0;
	server {
		access_log on;
		access_log /dev/stdout;
		listen 80;
		location / {
			content_by_lua_block {
				ngx.sleep(%.3f)
				ngx.print("echo ok after %.3f seconds")
			}
		}
	}
}
`, delay, delay)

	f.NGINXWithConfigDeploymentWithOptions(AlwaysSlowEchoService, cfg, true, opts...)
}

func (f *Framework) GetNginxBaseImage() string {
	nginxBaseImage := os.Getenv("NGINX_BASE_IMAGE")

	if nginxBaseImage == "" {
		assert.NotEmpty(ginkgo.GinkgoT(), errors.New("NGINX_BASE_IMAGE not defined"), "NGINX_BASE_IMAGE not defined")
	}

	return nginxBaseImage
}

// NGINXDeployment creates a new simple NGINX Deployment using NGINX base image
// and passing the desired configuration
func (f *Framework) NGINXDeployment(name string, cfg string, waitendpoint bool) {
	f.NGINXDeploymentWithOptions(name, cfg, waitendpoint)
	return
}

// NGINXDeploymentWithOptions creates a new simple NGINX Deployment using NGINX base image and the desired configuration,
// with overrides applied by any supplied functional options.
func (f *Framework) NGINXDeploymentWithOptions(name string, cfg string, waitendpoint bool, opts ...func(options *deploymentOptions)) {
	cfgMap := map[string]string{
		"nginx.conf": cfg,
	}
	options := &deploymentOptions{
		namespace:   f.Namespace,
		name:        name,
		replicas:    1,
		serviceName: "",
	}
	for _, o := range opts {
		o(options)
	}

	// If a serviceName is defined then pods from any app will be labelled such that that service matches them
	podLabels := make(map[string]string)
	selectorLabels := make(map[string]string)
	podLabels["app"] = options.name
	if options.serviceName == "" {
		options.serviceName = options.name
		selectorLabels["app"] = options.name
	} else {
		podLabels["service"] = options.serviceName
		selectorLabels["service"] = options.serviceName
	}

	_, err := f.KubeClientSet.CoreV1().ConfigMaps(options.namespace).Create(context.TODO(), &corev1.ConfigMap{
		ObjectMeta: metav1.ObjectMeta{
			Name:      options.name,
			Namespace: options.namespace,
		},
		Data: cfgMap,
	}, metav1.CreateOptions{})
	assert.Nil(ginkgo.GinkgoT(), err, "creating configmap")

	deployment := newDeployment(options.name, f.Namespace, f.GetNginxBaseImage(), 80, int32(options.replicas),
		nil, nil, nil,
		[]corev1.VolumeMount{
			{
				Name:      options.name,
				MountPath: "/etc/nginx/nginx.conf",
				SubPath:   "nginx.conf",
				ReadOnly:  true,
			},
		},
		[]corev1.Volume{
			{
				Name: options.name,
				VolumeSource: corev1.VolumeSource{
					ConfigMap: &corev1.ConfigMapVolumeSource{
						LocalObjectReference: corev1.LocalObjectReference{
							Name: options.name,
						},
					},
				},
			},
		}, true, podLabels,
	)

	f.EnsureDeployment(deployment)

	service := &corev1.Service{
		ObjectMeta: metav1.ObjectMeta{
			Name:      options.serviceName,
			Namespace: options.namespace,
		},
		Spec: corev1.ServiceSpec{
			Ports: []corev1.ServicePort{
				{
					Name:       "http",
					Port:       80,
					TargetPort: intstr.FromInt(80),
					Protocol:   corev1.ProtocolTCP,
				},
			},
			Selector: selectorLabels,
		},
	}

	// If a service name is provided then don't throw an error if it already exists
	if options.serviceName == options.name {
		f.EnsureService(service)
	} else {
		f.EnsureServiceExists(service)
	}

	if waitendpoint {
		if options.serviceName == options.name {
			err = WaitForEndpoints(f.KubeClientSet, DefaultTimeout, name, options.namespace, 1)
		} else {
			err = WaitForMinimumEndpoints(f.KubeClientSet, DefaultTimeout, options.serviceName, options.namespace, 1)
		}
		assert.Nil(ginkgo.GinkgoT(), err, "waiting for endpoints to become ready")
	}
}

// NGINXWithConfigDeployment creates an NGINX deployment using a configmap containing the nginx.conf configuration
func (f *Framework) NGINXWithConfigDeployment(name string, cfg string) {
	f.NGINXWithConfigDeploymentWithOptions(name, cfg, true)
}

// NGINXWithConfigDeploymentWithOptions creates an NGINX deployment with nginx.conf override and functional options
func (f *Framework) NGINXWithConfigDeploymentWithOptions(name string, cfg string, waitendpoint bool, opts ...func(*deploymentOptions)) {
	f.NGINXDeploymentWithOptions(name, cfg, waitendpoint, opts...)
}

// NewGRPCBinDeployment creates a new deployment of the
// moul/grpcbin image for GRPC tests
func (f *Framework) NewGRPCBinDeployment() {
	name := "grpcbin"

	probe := &corev1.Probe{
		InitialDelaySeconds: 1,
		PeriodSeconds:       1,
		SuccessThreshold:    1,
		TimeoutSeconds:      1,
		ProbeHandler: corev1.ProbeHandler{
			TCPSocket: &corev1.TCPSocketAction{
				Port: intstr.FromInt(9000),
			},
		},
	}

	sel := map[string]string{
		"app": name,
	}

	f.EnsureDeployment(&appsv1.Deployment{
		ObjectMeta: metav1.ObjectMeta{
			Name:      name,
			Namespace: f.Namespace,
		},
		Spec: appsv1.DeploymentSpec{
			Replicas: NewInt32(1),
			Selector: &metav1.LabelSelector{
				MatchLabels: sel,
			},
			Template: corev1.PodTemplateSpec{
				ObjectMeta: metav1.ObjectMeta{
					Labels: sel,
				},
				Spec: corev1.PodSpec{
					TerminationGracePeriodSeconds: NewInt64(0),
					Containers: []corev1.Container{
						{
							Name:  name,
							Image: "moul/grpcbin",
							Env:   []corev1.EnvVar{},
							Ports: []corev1.ContainerPort{
								{
									Name:          "insecure",
									ContainerPort: 9000,
									Protocol:      corev1.ProtocolTCP,
								},
								{
									Name:          "secure",
									ContainerPort: 9001,
									Protocol:      corev1.ProtocolTCP,
								},
							},
							ReadinessProbe: probe,
							LivenessProbe:  probe,
						},
					},
				},
			},
		},
	})

	service := &corev1.Service{
		ObjectMeta: metav1.ObjectMeta{
			Name:      name,
			Namespace: f.Namespace,
		},
		Spec: corev1.ServiceSpec{
			Ports: []corev1.ServicePort{
				{
					Name:       "insecure",
					Port:       9000,
					TargetPort: intstr.FromInt(9000),
					Protocol:   corev1.ProtocolTCP,
				},
				{
					Name:       "secure",
					Port:       9001,
					TargetPort: intstr.FromInt(9001),
					Protocol:   corev1.ProtocolTCP,
				},
			},
			Selector: sel,
		},
	}

	f.EnsureService(service)

	err := WaitForEndpoints(f.KubeClientSet, DefaultTimeout, name, f.Namespace, 1)
	assert.Nil(ginkgo.GinkgoT(), err, "waiting for endpoints to become ready")
}

func newDeployment(name, namespace, image string, port int32, replicas int32, command []string, args []string, env []corev1.EnvVar,
	volumeMounts []corev1.VolumeMount, volumes []corev1.Volume, setProbe bool, podLabels map[string]string) *appsv1.Deployment {

	if podLabels == nil {
		podLabels = map[string]string{
			"app": name,
		}
	}

	probe := &corev1.Probe{
		InitialDelaySeconds: 2,
		PeriodSeconds:       1,
		SuccessThreshold:    1,
		TimeoutSeconds:      2,
		FailureThreshold:    6,
		ProbeHandler: corev1.ProbeHandler{
			HTTPGet: &corev1.HTTPGetAction{
				Port: intstr.FromString("http"),
				Path: "/",
			},
		},
	}

	d := &appsv1.Deployment{
		ObjectMeta: metav1.ObjectMeta{
			Name:      name,
			Namespace: namespace,
		},
		Spec: appsv1.DeploymentSpec{
			Replicas: NewInt32(replicas),
			Selector: &metav1.LabelSelector{
				MatchLabels: podLabels,
			},
			Template: corev1.PodTemplateSpec{
				ObjectMeta: metav1.ObjectMeta{
					Labels: podLabels,
				},
				Spec: corev1.PodSpec{
					TerminationGracePeriodSeconds: NewInt64(0),
					Containers: []corev1.Container{
						{
							Name:  name,
							Image: image,
							Env:   []corev1.EnvVar{},
							Ports: []corev1.ContainerPort{
								{
									Name:          "http",
									ContainerPort: port,
								},
							},
							VolumeMounts: volumeMounts,
						},
					},
					Volumes: volumes,
				},
			},
		},
	}

	if setProbe {
		d.Spec.Template.Spec.Containers[0].ReadinessProbe = probe
		d.Spec.Template.Spec.Containers[0].LivenessProbe = probe
	}
	if len(command) > 0 {
		d.Spec.Template.Spec.Containers[0].Command = command
	}

	if len(args) > 0 {
		d.Spec.Template.Spec.Containers[0].Args = args
	}
	if len(env) > 0 {
		d.Spec.Template.Spec.Containers[0].Env = env
	}
	return d
}

func (f *Framework) NewDeployment(name, image string, port int32, replicas int32) {
	f.NewDeploymentWithOpts(name, image, port, replicas, nil, nil, nil, nil, nil, true)
}

// NewDeployment creates a new deployment in a particular namespace.
func (f *Framework) NewDeploymentWithOpts(name, image string, port int32, replicas int32, command []string, args []string, env []corev1.EnvVar, volumeMounts []corev1.VolumeMount, volumes []corev1.Volume, setProbe bool) {
	deployment := newDeployment(name, f.Namespace, image, port, replicas, command, args, env, volumeMounts, volumes, setProbe, nil)

	f.EnsureDeployment(deployment)

	service := &corev1.Service{
		ObjectMeta: metav1.ObjectMeta{
			Name:      name,
			Namespace: f.Namespace,
		},
		Spec: corev1.ServiceSpec{
			Ports: []corev1.ServicePort{
				{
					Name:       "http",
					Port:       80,
					TargetPort: intstr.FromInt(int(port)),
					Protocol:   corev1.ProtocolTCP,
				},
			},
			Selector: map[string]string{
				"app": name,
			},
		},
	}

	f.EnsureService(service)

	err := WaitForEndpoints(f.KubeClientSet, DefaultTimeout, name, f.Namespace, int(replicas))
	assert.Nil(ginkgo.GinkgoT(), err, "waiting for endpoints to become ready")
}

// DeleteDeployment deletes a deployment with a particular name and waits for the pods to be deleted
func (f *Framework) DeleteDeployment(name string) error {
	d, err := f.KubeClientSet.AppsV1().Deployments(f.Namespace).Get(context.TODO(), name, metav1.GetOptions{})
	assert.Nil(ginkgo.GinkgoT(), err, "getting deployment")

	grace := int64(0)
	err = f.KubeClientSet.AppsV1().Deployments(f.Namespace).Delete(context.TODO(), name, metav1.DeleteOptions{
		GracePeriodSeconds: &grace,
	})
	assert.Nil(ginkgo.GinkgoT(), err, "deleting deployment")

	return waitForPodsDeleted(f.KubeClientSet, 2*time.Minute, f.Namespace, metav1.ListOptions{
		LabelSelector: labelSelectorToString(d.Spec.Selector.MatchLabels),
	})
}

// ScaleDeploymentToZero scales a deployment with a particular name and waits for the pods to be deleted
func (f *Framework) ScaleDeploymentToZero(name string) {
	d, err := f.KubeClientSet.AppsV1().Deployments(f.Namespace).Get(context.TODO(), name, metav1.GetOptions{})
	assert.Nil(ginkgo.GinkgoT(), err, "getting deployment")
	assert.NotNil(ginkgo.GinkgoT(), d, "expected a deployment but none returned")

	d.Spec.Replicas = NewInt32(0)

	d, err = f.KubeClientSet.AppsV1().Deployments(f.Namespace).Update(context.TODO(), d, metav1.UpdateOptions{})
	assert.Nil(ginkgo.GinkgoT(), err, "getting deployment")
	assert.NotNil(ginkgo.GinkgoT(), d, "expected a deployment but none returned")

	err = WaitForEndpoints(f.KubeClientSet, DefaultTimeout, name, f.Namespace, 0)
	assert.Nil(ginkgo.GinkgoT(), err, "waiting for no endpoints")
}

// UpdateIngressControllerDeployment updates the ingress-nginx deployment
func (f *Framework) UpdateIngressControllerDeployment(fn func(deployment *appsv1.Deployment) error) error {
	err := UpdateDeployment(f.KubeClientSet, f.Namespace, "nginx-ingress-controller", 1, fn)
	if err != nil {
		return err
	}

	return f.updateIngressNGINXPod()
}<|MERGE_RESOLUTION|>--- conflicted
+++ resolved
@@ -110,18 +110,11 @@
 // NewEchoDeployment creates a new single replica deployment of the echo server image in a particular namespace
 func (f *Framework) NewEchoDeployment(opts ...func(*deploymentOptions)) {
 	options := &deploymentOptions{
-<<<<<<< HEAD
 		namespace:   f.Namespace,
 		name:        EchoService,
 		replicas:    1,
-		image:       "registry.k8s.io/ingress-nginx/e2e-test-echo@sha256:4938d1d91a2b7d19454460a8c1b010b89f6ff92d2987fd889ac3e8fc3b70d91a",
+		image:       "registry.k8s.io/ingress-nginx/e2e-test-echo@sha256:6fc5aa2994c86575975bb20a5203651207029a0d28e3f491d8a127d08baadab4",
 		serviceName: "",
-=======
-		namespace: f.Namespace,
-		name:      EchoService,
-		replicas:  1,
-		image:     "registry.k8s.io/ingress-nginx/e2e-test-echo@sha256:6fc5aa2994c86575975bb20a5203651207029a0d28e3f491d8a127d08baadab4",
->>>>>>> 54389680
 	}
 	for _, o := range opts {
 		o(options)
