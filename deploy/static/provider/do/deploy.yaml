--- conflicted
+++ resolved
@@ -458,10 +458,7 @@
         namespace: ingress-nginx
         name: ingress-nginx-controller-admission
         path: /networking/v1/ingresses
-<<<<<<< HEAD
-=======
     timeoutSeconds: 29
->>>>>>> 19df0a3c
 ---
 # Source: ingress-nginx/templates/admission-webhooks/job-patch/serviceaccount.yaml
 apiVersion: v1
